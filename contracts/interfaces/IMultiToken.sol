--- conflicted
+++ resolved
@@ -1,9 +1,5 @@
 // SPDX-License-Identifier: Apache-2.0
-<<<<<<< HEAD
 pragma solidity ^0.8.14;
-=======
-pragma solidity ^0.8.15;
->>>>>>> 2e394c6b
 
 interface IMultiToken {
     function name(uint256 id) external view returns (string memory);
