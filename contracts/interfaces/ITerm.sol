// SPDX-License-Identifier: Apache-2.0
pragma solidity ^0.8.15;

import "./IMultiToken.sol";
<<<<<<< HEAD
import { IERC20 } from "./IERC20.sol";
=======
>>>>>>> 5dda6d41

interface ITerm is IMultiToken {
    /// @notice sums inputs to create new PTs and YTs from the deposit amount
    /// @param internalAmount how much of each asset to burn
    /// @param internalAssets an array of token IDs
    /// @param expiration the expiration timestamp
    /// @return a tuple of the number of PTs and YTs created
    function lock(
        uint256[] memory internalAmount,
        uint256[] memory internalAssets,
        uint256 underlyingAmount,
        address ytDestination,
        address ptDestination,
        uint256 ytBeginDate,
        uint256 expiration
    ) external returns (uint256, uint256);

    /// @notice removes all PTs and YTS input
    /// @param destination the address to send unlocked tokens to
    /// @param tokenIDs the IDs of the tokens to unlock
    /// @param amount the amount to unlock
    /// @return the total value of the tokens that have been unlocked
    function unlock(
        address destination,
        uint256[] memory tokenIDs,
        uint256[] memory amount
    ) external returns (uint256);

    function unlockedSharePrice() external returns (uint256);
<<<<<<< HEAD

    function token() external view returns (IERC20);
=======
>>>>>>> 5dda6d41
}<|MERGE_RESOLUTION|>--- conflicted
+++ resolved
@@ -2,10 +2,7 @@
 pragma solidity ^0.8.15;
 
 import "./IMultiToken.sol";
-<<<<<<< HEAD
-import { IERC20 } from "./IERC20.sol";
-=======
->>>>>>> 5dda6d41
+import "./IERC20.sol";
 
 interface ITerm is IMultiToken {
     /// @notice sums inputs to create new PTs and YTs from the deposit amount
@@ -35,9 +32,6 @@
     ) external returns (uint256);
 
     function unlockedSharePrice() external returns (uint256);
-<<<<<<< HEAD
 
     function token() external view returns (IERC20);
-=======
->>>>>>> 5dda6d41
 }