--- conflicted
+++ resolved
@@ -315,17 +315,12 @@
         );
         // Make sure that the generated PTs are equal to
         /// TODO: The rounding errors might make this check fail
-<<<<<<< HEAD
         if (pt != amount)
             revert ElementError
                 .Pool__PurchaseYT_IncorrectEstimateOfPrincipalTokens();
 
-=======
-        require(pt == amount, "todo nice error");
-
         // Update the oracle
         _updateOracle(poolId, newShareReserve, newBondReserve);
->>>>>>> ef331b9c
         // Updated reserves.
         _update(poolId, uint128(newBondReserve), uint128(newShareReserve));
         // Todo update oracle
