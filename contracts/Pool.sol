// SPDX-License-Identifier: Apache-2.0
pragma solidity ^0.8.15;

import "./LP.sol";
import "./libraries/FixedPointMath.sol";
import "./libraries/YieldSpaceMath.sol";
<<<<<<< HEAD
import "./libraries/TWAROracle.sol";
import "./interfaces/IMultiToken.sol";
import "./interfaces/ITerm.sol";

contract Pool is LP, TWAROracle {
=======
import "./libraries/Authorizable.sol";
import "./interfaces/IMultiToken.sol";
import "./interfaces/ITerm.sol";

contract Pool is LP, Authorizable {
>>>>>>> 7ca2b5aa
    // Lets us use the fixed point math library as calls
    using FixedPointMath for uint256;

    // Constant Year in seconds, note there's no native support because of leap seconds
    uint256 internal constant _ONE_YEAR = 31536000;

    /// A percentage commission get charge on every trade & get distributed to LPs.
    /// It is in 18 decimals
    uint128 public tradeFee;
    /// The percentage of fees that can be transferred to governance
    uint128 public governanceFeePercent;
    /// Governance contract that allows to do some administrative operation.
    address public immutable governanceContract;

    /// Fees collected for governance
    struct CollectedFees {
        /// Fees in terms of shares.
        uint128 feesInShares;
        /// Fees in terms of bonds.
        uint128 feesInBonds;
    }

    /// Sub Pool specific details.
    struct SubPoolParameters {
        // The number of years to stretch time by, represented as 1000 times
        // the fraction. IE 4.181 = 4181 and 0.001 = 1
        uint32 timestretch;
        /// Price per share at the time of initialization in 18 point fixed
        uint224 mu;
    }

    /// Mapping to keep track of fee collection corresponds to `poolId`.
    mapping(uint256 => CollectedFees) public governanceFees;

    /// Sub pool parameters;
    mapping(uint256 => SubPoolParameters) public parameters;

    // ------------------------------ Events ------------------------------//

    /// Emitted when the pool reserves get updated.
    event Sync(
        uint256 indexed poolId,
        uint256 bondReserve,
        uint256 shareReserve
    );

    /// Emitted event when the bonds get traded.
    event BondsTraded(
        uint256 indexed poolId,
        address indexed receiver,
        bool indexed isBuy,
        uint256 amountIn,
        uint256 amountOut
    );

    /// Emitted when the YTs got purchased.
    event YtPurchased(
        uint256 indexed poolId,
        address indexed receiver,
        uint256 amountOfYtMinted,
        uint256 sharesIn
    );

    /// @notice Initialize the contract with below params.
    /// @param _term Address of the YieldAdapter whose PTs and YTs are supported with this Pool.
    /// @param _token The ERC20 token
    /// @param _tradeFee Percentage of fee get deducted during any trade, Should be in 18 decimals
    /// @param _erc20ForwarderCodeHash The hash of the erc20 forwarder contract deploy code.
    /// @param _governanceContract Governance contract address.
    /// @param _erc20ForwarderFactory The factory which is used to deploy the forwarder contracts.
    constructor(
        ITerm _term,
        IERC20 _token,
        uint256 _tradeFee,
        bytes32 _erc20ForwarderCodeHash,
        address _governanceContract,
        address _erc20ForwarderFactory
    )
        LP(_token, _term, _erc20ForwarderCodeHash, _erc20ForwarderFactory)
<<<<<<< HEAD
        TWAROracle()
=======
        Authorizable()
>>>>>>> 7ca2b5aa
    {
        // Should not be zero.
        require(_governanceContract != address(0), "todo nice errors");
        // Set the owner of this contract
        _authorize(_governanceContract);
        setOwner(_governanceContract);

        //----------------Perform some sstore---------------------//
        tradeFee = uint128(_tradeFee);
        governanceContract = _governanceContract;
    }

    /// @notice Returns the name of the sub token i.e LP token supported
    ///         by this contract.
    /// @param poolId The id of the sub token to get the name of, will be the expiry
    /// @return Returns the name of this token
    function name(uint256 poolId)
        external
        view
        override
        returns (string memory)
    {
        return (string(abi.encodePacked("LP: ", term.name(poolId))));
    }

    /// @notice Returns the symbol of the sub token i.e LP token supported
    ///         by this contract.
    /// @param poolId The id of the sub token to get the name of, will be the expiry
    /// @return Returns the symbol of this token
    function symbol(uint256 poolId)
        external
        view
        override
        returns (string memory)
    {
        return (string(abi.encodePacked("LP: ", term.symbol(poolId))));
    }

    /// @notice Used to initialize the reserves of the pool for given poolIds.
    /// @param  poolId New poolId which will get supported by this pool, equal to bond expiry
    /// @param  underlyingIn Amount of tokens used to initialize the reserves.
    /// @param  timeStretch The fraction of a year to stretch by in 3 decimal ie [10.245 = 10245]
    /// @param  recipient Address which will receive the minted LP tokens.
    /// @param  maxTime The longest timestamp the oracle will hold, 0 and it will not be initialized
    /// @param  maxLength The most timestamps the oracle will hold
    /// @return mintedLpTokens No. of minted LP tokens amount for provided `poolIds`.
    function registerPoolId(
        uint256 poolId,
        uint256 underlyingIn,
        uint32 timeStretch,
        address recipient,
        uint16 maxTime,
        uint16 maxLength
    ) external returns (uint256 mintedLpTokens) {
        // Expired PTs are not supported.
        require(poolId > block.timestamp, "todo nice time errors");
        // Should not be already initialized.
        require(totalSupply[poolId] == uint256(0), "todo nice errors");
        // Make sure the timestretch is non-zero.
        require(timeStretch > uint32(0), "todo nice errors");
        // Make sure the provided bondsIn and amount are non-zero values.
        require(underlyingIn > 0, "todo nice errors");
        // Transfer tokens from the user
        token.transferFrom(msg.sender, address(this), underlyingIn);
        // Make a deposit to the unlocked shares in the term for the user
        // The implied initial share price [ie mu] can be calculated using this
        (uint256 value, uint256 sharesMinted) = term.depositUnlocked(
            underlyingIn,
            0,
            0,
            address(this)
        );
        // We want to store the mu as an 18 point fraction
        uint256 mu = (_normalize(sharesMinted)).divDown(_normalize(value));
        // Initialize the reserves.
        _update(poolId, uint128(0), uint128(sharesMinted));
        // Initialize the oracle if this pool needs one
        if (maxTime > 0 || maxLength > 0) {
            _initializeBuffer(poolId, maxTime, maxLength);
        }
        // Add the timestretch into the mapping corresponds to the poolId.
        parameters[poolId] = SubPoolParameters(timeStretch, uint224(mu));
        // Mint LP tokens to the recipient.
        _mint(poolId, recipient, sharesMinted);
        // Return the minted LP
        return (sharesMinted);
    }

    //----------------------------------------- Trading functionality ------------------------------------------//

    /// @notice Allows the user to buy and sell bonds (ie PT) at an interest rate set by yield space AMM invariant.
    /// @param  poolId Expiration timestamp of the bond (,i.e PT).
    /// @param  amount Represents the amount of asset user wants to send to the pool [token for BUY_PT, bond/PT for SELL_PT]
    /// @param  amountOut  Minimum expected returns user is willing to accept if the output is less it will revert.
    /// @param  receiver   Address which receives the output of the trade
    /// @param  isBuy True if the caller intends to buy bonds, false otherwise
    /// @return outputAmount The amount out the receiver gets
    function tradeBonds(
        uint256 poolId,
        uint256 amount,
        uint256 amountOut,
        address receiver,
        bool isBuy
    ) external returns (uint256 outputAmount) {
        // No trade after expiration
        require(poolId > block.timestamp, "Todo nice time error");

        // Read the cached reserves for the unlocked shares and bonds ,i.e. PT.
        Reserve memory cachedReserve = reserves[poolId];
        // Should check for the support with the pool.
        require(
            cachedReserve.shares != uint128(0) ||
                cachedReserve.bonds != uint128(0),
            "todo nice init error"
        );

        uint256 newShareReserve;
        uint256 newBondReserve;
        // Switch on buy vs sell case
        if (isBuy) {
            (newShareReserve, newBondReserve, amountOut) = _buyBonds(
                poolId,
                amount,
                cachedReserve,
                receiver
            );
        } else {
            (newShareReserve, newBondReserve, amountOut) = _sellBonds(
                poolId,
                amount,
                cachedReserve,
                receiver
            );
        }

        // Minimum amount check.
        require(outputAmount >= amountOut, "todo nice errors");

        // Updated reserves.
        _update(poolId, uint128(newBondReserve), uint128(newShareReserve));

<<<<<<< HEAD
        // Emit event for the offchain services.
        emit BondsTraded(poolId, receiver, tradeType, amount, outputAmount);
=======
        // TODO - Update oracle

        // Emit event for the offchain services.
        emit BondsTraded(poolId, receiver, isBuy, amount, outputAmount);
>>>>>>> 7ca2b5aa
    }

    /// @notice Allows directly purchasing the yield token by having the AMM virtually sell PT
    ///         and locking shares to fulfill that trade.
    /// @param  poolId Expiration timestamp of the bond (,i.e PT) correspond to which YT got minted.
    /// @param  amount The number of PT to sell and the number of YT to expect out
    /// @param  recipient Destination at which newly minted YTs got transferred.
    /// @param  maxInput Maximum amount of underlying buyer wants to spend on this trade.
    function purchaseYt(
        uint256 poolId,
        uint256 amount,
        address recipient,
        uint256 maxInput
    ) external {
        // No trade after expiration
        require(poolId > block.timestamp, "Todo nice time error");
        // Load reserves
        Reserve memory cachedReserve = reserves[poolId];
        // Should check for the support with the pool.
        require(
            cachedReserve.shares != uint128(0) ||
                cachedReserve.bonds != uint128(0),
            "todo nice init error"
        );

        // Load the current price per share
        uint256 pricePerShare = term.unlockedSharePrice();

        // First we calculate how many shares would be outputted from selling 'amount' of PT
        (
            uint256 newShareReserve,
            uint256 newBondReserve,
            uint256 outputShares
        ) = _quoteSaleAndFees(poolId, amount, cachedReserve, pricePerShare);

        // Then we see how many underlying this would be worth, which is how many
        // PT would be minted if it was deposited
        uint256 saleUnderlying = (outputShares * pricePerShare) / _one;
        // Because of fees and slippage 'saleUnderlying' is not enough to mint PT for the user
        // they must pay the differential
        uint256 underlyingOwed = amount - saleUnderlying;
        // We check this is not more than the user slippage bound
        require(underlyingOwed <= maxInput, "todo: nice slippage error");
        // We transfer this amount from the user
        token.transferFrom(msg.sender, address(this), underlyingOwed);

        // Now to give the user their PT we create it from the unlocked shares in the pool
        // and from the amount sent from the user.
        uint256[] memory ids = new uint256[](1);
        ids[0] = _UNLOCKED_TERM_ID;
        uint256[] memory amounts = new uint256[](1);
        amounts[0] = outputShares;
        (uint256 pt, uint256 yt) = term.lock(
            ids,
            amounts,
            underlyingOwed,
            false,
            // The caller's recipient gets the yield tokens and the amm gets the PT
            recipient,
            address(this),
            block.timestamp,
            poolId
        );
        // Make sure that the generated PTs are equal to
        /// TODO: The rounding errors might make this check fail
        require(pt == amount, "todo nice error");
        // Updated reserves.
        _update(poolId, uint128(newBondReserve), uint128(newShareReserve));
        // Todo update oracle
        emit YtPurchased(poolId, recipient, yt, underlyingOwed);
    }

    //----------------------------------------- Governance functionality ------------------------------------------//

    /// @notice Update the `tradeFee` using the governance contract.
    function updateTradeFee(uint128 newTradeFee) external onlyOwner {
        // change the state
        tradeFee = newTradeFee;
    }

    /// @notice Update the `governanceFeePercent` using the governance contract.
    function updateGovernanceFeePercent(uint128 newFeePercent)
        external
        onlyOwner
    {
        // change the state
        governanceFeePercent = newFeePercent;
    }

    /// @notice Governance can authorize an address to collect fees from the pools
    /// @param poolId The pool to collect the fees from
    /// @param destination The address to send the fees too
    function collectFees(uint256 poolId, address destination)
        external
        onlyAuthorized
    {
        // Load the fees for this pool
        CollectedFees memory fees = governanceFees[poolId];
        // Send the fees out to the destination
        // Note - the pool id for LP is the same as the PT id in term
        term.transferFrom(
            poolId,
            address(this),
            destination,
            uint256(fees.feesInBonds)
        );
        // Send shares out, we choose to not unwrap them so governance can
        // earn interest and unwrap many at once
        term.transferFrom(
            _UNLOCKED_TERM_ID,
            address(this),
            destination,
            uint256(fees.feesInShares)
        );
        // Reset the fees to be zero
        governanceFees[poolId] = CollectedFees(0, 0);
    }

    //----------------------------------------- Internal functionality ------------------------------------------//

    /// @dev Transfers from user, deposits into yield source, calculates trade, then
    ///      sends the output bonds to the user. Takes a fee on implied interest and gives
    ///      a percent of it to gov.
    /// @param  poolId The pool id for the trade
    /// @param  amount Amount of underlying asset (or base asset) provided to purchase the bonds.
    /// @param  cachedReserve Cached reserve at the time of trade.
    /// @param  receiver The address which gets the bonds
    /// @return The state of the reserve of shares after the trade
    /// @return The state of the bond reserve after the trade.
    /// @return The amount sent to the caller
    function _buyBonds(
        uint256 poolId,
        uint256 amount,
        Reserve memory cachedReserve,
        address receiver
    )
        internal
        returns (
            uint256,
            uint256,
            uint256
        )
    {
        // Transfer the funds to the contract
        token.transferFrom(msg.sender, address(this), amount);

        // We deposit into the unlocked position of the term in order to calculate
        // the price per share and therefore implied interest rate.
        // NOTE - valuePaid != amount because it's possible to pre-fund the deposit
        //        by transferring to the term contract.
        (uint256 valuePaid, uint256 addedShares) = term.depositUnlocked(
            amount,
            0,
            0,
            address(this)
        );

        // Calculate the normalized price per share
        uint256 normalizedPricePerShare = (_normalize(valuePaid)).divDown(
            _normalize(addedShares)
        );
        // Calculate the amount of bond tokens.
        uint256 changeInBonds = _tradeCalculation(
            poolId,
            _normalize(addedShares),
            _normalize(uint256(cachedReserve.shares)),
            _normalize(uint256(cachedReserve.bonds)),
            normalizedPricePerShare,
            true
        );

        // Calculate the implied yield fee as the interest earned
        uint256 impliedInterest = changeInBonds - valuePaid;
        // Get the fee for the LP
        // Note - Fee percent are stored as 18 point fractions
        uint256 totalFee = (impliedInterest * tradeFee) / FixedPointMath.ONE_18;
        // Calculate shares to gov
        uint256 govFee = (totalFee * governanceFeePercent) /
            FixedPointMath.ONE_18;
        // Set into state the fees paid
        governanceFees[poolId].feesInBonds += uint128(govFee);

        // Do the actual bond transfer
        term.transferFrom(
            poolId,
            address(this),
            receiver,
            changeInBonds - totalFee
        );

<<<<<<< HEAD
        // Calculate the new reserves
=======
>>>>>>> 7ca2b5aa
        // The new share reserve is the added shares plus current and
        uint256 newShareReserve = cachedReserve.shares + addedShares;
        // the new bonds reserve is the current - change + (totalFee - govFee)
<<<<<<< HEAD
        uint256 newBondReserve = cachedReserve.bonds -
            changeInBonds +
            (totalFee - govFee);

        // Update oracle
        _updateOracle(
            poolId,
            newShareReserve,
            newBondReserve,
            normalizedPricePerShare
=======
        // The output is changeInBonds - total fee
        return (
            cachedReserve.shares + addedShares,
            cachedReserve.bonds - changeInBonds + (totalFee - govFee),
            changeInBonds - totalFee
>>>>>>> 7ca2b5aa
        );

        // The trade output is changeInBonds - total fee
        // Returns the new reserves and the trade output
        return (newShareReserve, newBondReserve, changeInBonds - totalFee);
    }

    /// @dev Facilitate the sell of bond tokens. Transfer from the user and then withdraw
    ///      the produced shares to their address
    /// @param  poolId The id for the pool which the trade is made in
    /// @param  amount Amount of bonds tokens user wants to sell in given trade.
    /// @param  cachedReserve Cached reserve at the time of trade.
    /// @param  receiver Address which would receive the underlying token.
    /// @return The share reserve after trade, the bond reserve after trade and shares output
    function _sellBonds(
        uint256 poolId,
        uint256 amount,
        Reserve memory cachedReserve,
        address receiver
    )
        internal
        returns (
            uint256,
            uint256,
            uint256
        )
    {
        // Transfer the bonds to the contract
        IMultiToken(address(term)).transferFrom(
            poolId,
            msg.sender,
            address(this),
            amount
        );
        // Load the unlocked price per share [ie c in modified yield space]
        uint256 pricePerShare = term.unlockedSharePrice();

        // Calls an internal function which quotes a sale and updates fees
        (
            uint256 newShareReserve,
            uint256 newBondReserve,
            uint256 outputShares
        ) = _quoteSaleAndFees(poolId, amount, cachedReserve, pricePerShare);

        // Updates the oracle
        _updateOracle(
            poolId,
            newShareReserve,
            newBondReserve,
            _normalize(pricePerShare)
        );

        // The user amount is outputShares - shareFee and we withdraw to them
        // Create the arrays for a withdraw from term
        uint256[] memory ids = new uint256[](1);
        ids[0] = _UNLOCKED_TERM_ID;
        uint256[] memory amounts = new uint256[](1);
        amounts[0] = outputShares;
        // Do the withdraw to user account
        uint256 valueSent = term.unlock(receiver, ids, amounts);

        return (newShareReserve, newBondReserve, valueSent);
    }

    /// @notice Helper function to calculate sale and fees for a sell, plus update the fee state.
    /// @dev Unlike the buy flow we use this logic in both 'buyYt' and '_sellBonds' and so abstract
    ///      it into a function.
    ///      WARN - Do not allow calling this function outside the context of a trade
    /// @param  poolId Pool Id supported for the trade.
    /// @param  amount Amount of bonds tokens user wants to sell in given trade.
    /// @param  cachedReserve Cached reserve at the time of trade.
    /// @param  pricePerShare The the ratio which converts shares to underlying
    /// @return (the new share reserve, the new bond reserve, shares produced)
    function _quoteSaleAndFees(
        uint256 poolId,
        uint256 amount,
        Reserve memory cachedReserve,
        uint256 pricePerShare
    )
        internal
        returns (
            uint256,
            uint256,
            uint256
        )
    {
        // Calculate the amount of bond tokens which are produced
        uint256 outputShares = _tradeCalculation(
            poolId,
            _normalize(amount),
            _normalize(uint256(cachedReserve.shares)),
            _normalize(uint256(cachedReserve.bonds)),
            _normalize(pricePerShare),
            false
        );

        // Charge a fee on the implied interest rate
        // First convert the shares to underlying value
        uint256 shareValue = (outputShares * pricePerShare) / _one;
        // Now the implied interest is the difference between shareValue
        // and bond face value
        uint256 impliedInterest = amount - shareValue;
        // Calculate total fee with the multiplier which is an 18 point fraction
        uint256 fee = (impliedInterest * uint256(tradeFee)) /
            FixedPointMath.ONE_18;
        // The fee in shares is the percent of share value that is fee times shares
        uint256 shareFee = (shareValue * fee) / shareValue;
        // The governance percent is the this times by the 18 point governance percent
        // fraction
        uint256 governanceFee = (shareFee * uint256(governanceFeePercent)) /
            FixedPointMath.ONE_18;
        // Change the state to account for this fee
        // WARN - Do not allow calling this function outside the context of a trade
        governanceFees[poolId].feesInShares += uint128(governanceFee);
        // The LP fee is the difference between what's paid in total and what's paid to gov
        uint256 lpFee = shareFee - governanceFee;

        // The updated share reserve is the current reserve minus the output plus the lp fee.
        // The new bond reserve is the current plus input.
        // Amount out is the amount the user got
        return (
            uint256(cachedReserve.shares) - outputShares + lpFee,
            uint256(cachedReserve.bonds) + amount,
            outputShares - shareFee
        );
    }

    /// @dev Update the reserves after the trade or whenever the LP is minted.
    /// @param  poolId The pool id of the pool's reserves to be updated
    /// @param  newBondBalance current holdings of the bond tokens,i.e. PTs of the contract.
    /// @param  newSharesBalance current holding of the shares tokens by the contract.
    function _update(
        uint256 poolId,
        uint128 newBondBalance,
        uint128 newSharesBalance
    ) internal {
        // Update the reserves.
        reserves[poolId].bonds = newBondBalance;
        reserves[poolId].shares = newSharesBalance;
        emit Sync(poolId, newBondBalance, newSharesBalance);
    }

    /// @dev Updates the oracle and calculates the correct ratio
    /// @param poolId the ID of which pool's oracle to update
    /// @param newShareReserve the new share reserve
    /// @param newBondReserve the new bond reserve
    /// @param normalizedPricePerShare the 18 point representation of the price per share [ie c]
    function _updateOracle(
        uint256 poolId,
        uint256 newShareReserve,
        uint256 newBondReserve,
        uint256 normalizedPricePerShare
    ) internal {
        // Note - The additional total supply factor from the yield space paper, it redistributes
        //        the liquidity from the inaccessible part of the curve.
        uint256 normalizedShare = _normalize(newShareReserve) +
            _normalize(totalSupply[poolId]);
        uint256 mu = uint256(parameters[poolId].mu);
        uint256 muTimesBonds = mu.mulDown(_normalize(newBondReserve));
        // The pool ratio is (c * shares)/(mu * bonds)
        uint256 oracleRatio = normalizedPricePerShare.mulDivUp(
            normalizedShare,
            muTimesBonds
        );

        _updateBuffer(poolId, uint224(oracleRatio));
    }

    /// @dev In this function all inputs should be _normalized and the output will
    ///      be 18 point
    /// @param expiry the expiration time == pool ID for lp pool
    /// @param input Token or shares in terms of the decimals of the token
    /// @param shareReserve Shares currently help in terms of decimals of the token
    /// @param bondReserve Bonds (PT) held by the pool in terms of the token
    /// @param pricePerShare The output token for each input of a share
    /// @param isBondOut true if the input is shares, false if the input is bonds
    function _tradeCalculation(
        uint256 expiry,
        uint256 input,
        uint256 shareReserve,
        uint256 bondReserve,
        uint256 pricePerShare,
        bool isBondOut
    ) internal view returns (uint256) {
        // Load the mu and time stretch
        SubPoolParameters memory params = parameters[expiry];
        // Normalize the seconds till expiry into 18 point
        uint256 timeToExpiry = (expiry - block.timestamp) *
            FixedPointMath.ONE_18;
        // Express this as a fraction of seconds in year
        timeToExpiry = timeToExpiry / (_ONE_YEAR);
        // Get an 18 point fraction of 1/(time stretch)
        // Note - Because params.timestretch is in 3 point decimal
        //        we have to divide that out in the constant (10^18 * 10^3 = 10^21)
        uint256 timestretch = 1e21 / uint256(params.timestretch);
        // Calculate the total supply, and _normalize
        uint256 totalSupply = _normalize(totalSupply[expiry]);

        // Call our internal price library
        uint256 result = YieldSpaceMath.calculateOutGivenIn(
            shareReserve,
            bondReserve,
            totalSupply,
            input,
            timeToExpiry,
            timestretch,
            pricePerShare,
            params.mu,
            isBondOut
        );

        // Return the output
        return _denormalize(result);
    }

    function _normalize(uint256 input) internal view returns (uint256) {
        if (decimals < 18) {
            unchecked {
                uint256 adjustFactor = 10**(18 - decimals);
                return input * adjustFactor;
            }
        } else {
            return input;
        }
    }

    function _denormalize(uint256 input) internal view returns (uint256) {
        if (decimals < 18) {
            unchecked {
                uint256 adjustFactor = 10**(18 - decimals);
                return input / adjustFactor;
            }
        } else {
            return input;
        }
    }
}<|MERGE_RESOLUTION|>--- conflicted
+++ resolved
@@ -4,19 +4,12 @@
 import "./LP.sol";
 import "./libraries/FixedPointMath.sol";
 import "./libraries/YieldSpaceMath.sol";
-<<<<<<< HEAD
+import "./libraries/Authorizable.sol";
 import "./libraries/TWAROracle.sol";
 import "./interfaces/IMultiToken.sol";
 import "./interfaces/ITerm.sol";
 
-contract Pool is LP, TWAROracle {
-=======
-import "./libraries/Authorizable.sol";
-import "./interfaces/IMultiToken.sol";
-import "./interfaces/ITerm.sol";
-
-contract Pool is LP, Authorizable {
->>>>>>> 7ca2b5aa
+contract Pool is LP, Authorizable, TWAROracle {
     // Lets us use the fixed point math library as calls
     using FixedPointMath for uint256;
 
@@ -96,11 +89,8 @@
         address _erc20ForwarderFactory
     )
         LP(_token, _term, _erc20ForwarderCodeHash, _erc20ForwarderFactory)
-<<<<<<< HEAD
         TWAROracle()
-=======
         Authorizable()
->>>>>>> 7ca2b5aa
     {
         // Should not be zero.
         require(_governanceContract != address(0), "todo nice errors");
@@ -242,15 +232,8 @@
         // Updated reserves.
         _update(poolId, uint128(newBondReserve), uint128(newShareReserve));
 
-<<<<<<< HEAD
-        // Emit event for the offchain services.
-        emit BondsTraded(poolId, receiver, tradeType, amount, outputAmount);
-=======
-        // TODO - Update oracle
-
         // Emit event for the offchain services.
         emit BondsTraded(poolId, receiver, isBuy, amount, outputAmount);
->>>>>>> 7ca2b5aa
     }
 
     /// @notice Allows directly purchasing the yield token by having the AMM virtually sell PT
@@ -441,14 +424,10 @@
             changeInBonds - totalFee
         );
 
-<<<<<<< HEAD
         // Calculate the new reserves
-=======
->>>>>>> 7ca2b5aa
         // The new share reserve is the added shares plus current and
         uint256 newShareReserve = cachedReserve.shares + addedShares;
         // the new bonds reserve is the current - change + (totalFee - govFee)
-<<<<<<< HEAD
         uint256 newBondReserve = cachedReserve.bonds -
             changeInBonds +
             (totalFee - govFee);
@@ -459,13 +438,6 @@
             newShareReserve,
             newBondReserve,
             normalizedPricePerShare
-=======
-        // The output is changeInBonds - total fee
-        return (
-            cachedReserve.shares + addedShares,
-            cachedReserve.bonds - changeInBonds + (totalFee - govFee),
-            changeInBonds - totalFee
->>>>>>> 7ca2b5aa
         );
 
         // The trade output is changeInBonds - total fee
