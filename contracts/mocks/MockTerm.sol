// SPDX-License-Identifier: Apache-2.0
pragma solidity ^0.8.15;

import { Term, IERC20 } from "contracts/Term.sol";

contract MockTerm is Term {
<<<<<<< HEAD
    uint256 _convertReturnValue;
    uint256 _depositLeftReturnValue;
    uint256 _depositRightReturnValue;
    uint256 _withdrawReturnValue;
    uint256 _currentPricePerShare;

=======
>>>>>>> b098c3a4
    constructor(
        bytes32 _linkerCodeHash,
        address _factory,
        IERC20 _token,
        address _owner
    ) Term(_linkerCodeHash, _factory, _token, _owner) {}

    // ####################
    // ###   _convert   ###
    // ####################
    uint256 _convertReturnValue;

    function setConvertReturnValue(uint256 _value) external {
        _convertReturnValue = _value;
<<<<<<< HEAD
=======
    }

    function _convert(ShareState _state, uint256 _shares)
        internal
        view
        override
        returns (uint256)
    {
        return _convertReturnValue;
>>>>>>> b098c3a4
    }

    // ####################
    // ###   _deposit   ###
    // ####################
    uint256 _depositLeftReturnValue;
    uint256 _depositRightReturnValue;

    function setDepositReturnValues(uint256 _left, uint256 _right) external {
        _depositLeftReturnValue = _left;
<<<<<<< HEAD
        _depositRightReturnValue = _left;
=======
        _depositRightReturnValue = _right;
    }

    function _deposit(ShareState _state)
        internal
        view
        override
        returns (uint256, uint256)
    {
        return (_depositLeftReturnValue, _depositRightReturnValue);
>>>>>>> b098c3a4
    }

    // #####################
    // ###   _withdraw   ###
    // #####################
    uint256 _withdrawReturnValue;

    function setWithdrawReturnValue(uint256 _value) external {
        _withdrawReturnValue = _value;
    }

<<<<<<< HEAD
    // TODO: We may ultimately want to set this value for locked and unlocked.
    function setCurrentPricePerShare(uint256 _value) external {
        _currentPricePerShare = _value;
=======
    function _withdraw(
        uint256 _shares,
        address _dest,
        ShareState _state
    ) internal view override returns (uint256) {
        return _withdrawReturnValue;
    }

    // #######################
    // ###   _underlying   ###
    // #######################
    uint256 _underlyingReturnValue;

    function setUnderlyingReturnValue(uint256 _value) external {
        _underlyingReturnValue = _value;
    }

    function _underlying(uint256 _shares, ShareState _state)
        internal
        view
        override
        returns (uint256)
    {
        return _underlyingReturnValue;
>>>>>>> b098c3a4
    }

    // ###########################
    // ###   finalizedTerms    ###
    // ###########################
    function setFinalizedState(
        uint256 expiry,
        FinalizedState memory finalizedState
    ) external {
        finalizedTerms[expiry] = finalizedState;
    }

    // ###########################
    // ###   sharesPerExpiry   ###
    // ###########################
    function setSharesPerExpiry(uint256 assetId, uint256 shares) external {
        sharesPerExpiry[assetId] = shares;
    }

    // #######################
    // ###   totalSupply   ###
    // #######################
    function setTotalSupply(uint256 assetId, uint256 amount) external {
        totalSupply[assetId] = amount;
    }

    // ######################
    // ###   yieldTerms   ###
    // ######################
    function setYieldState(uint256 assetId, YieldState memory yieldState)
        external
    {
        yieldTerms[assetId] = yieldState;
    }

    // #####################
    // ###   balanceOf   ###
    // #####################
    function setUserBalance(
        uint256 assetId,
        address user,
        uint256 amount
    ) external {
        balanceOf[assetId][user] = amount;
    }

    // ###########################
    // ###   depositUnlocked   ###
    // ###########################
    uint256 _depositUnlockedLeftReturnValue;
    uint256 _depositUnlockedRightReturnValue;

<<<<<<< HEAD
    function _convert(ShareState _state, uint256 _shares)
        internal
        override
        returns (uint256)
    {
        return _convertReturnValue;
    }

    function _deposit(ShareState _state)
        internal
        override
        returns (uint256, uint256)
    {
        return (_depositLeftReturnValue, _depositRightReturnValue);
    }

    function _underlying(uint256 _shares, ShareState _state)
        internal
        view
        override
        returns (uint256)
    {
        return (_currentPricePerShare * _shares) / one;
    }

    function _withdraw(
        uint256 _shares,
        address _dest,
        ShareState _state
    ) internal override returns (uint256) {
        return _withdrawReturnValue;
    }

    function releasePTExternal(
=======
    event DepositUnlocked(
        uint256 underlyingAmount,
        uint256 ptAmount,
        uint256 ptExpiry,
        address destination
    );

    function setDepositUnlockedReturnValues(uint256 _left, uint256 _right)
        external
    {
        _depositUnlockedLeftReturnValue = _left;
        _depositUnlockedRightReturnValue = _right;
    }

    function depositUnlocked(
        uint256 underlyingAmount,
        uint256 ptAmount,
        uint256 ptExpiry,
        address destination
    ) external override returns (uint256, uint256) {
        emit DepositUnlocked(underlyingAmount, ptAmount, ptExpiry, destination);
        return (
            _depositUnlockedLeftReturnValue,
            _depositUnlockedRightReturnValue
        );
    }

    // ######################
    // ###   _releaseYT   ###
    // ######################
    function releaseYTExternal(
>>>>>>> b098c3a4
        FinalizedState memory finalState,
        uint256 assetId,
        address source,
        uint256 amount
    ) external returns (uint256, uint256) {
        return _releasePT(finalState, assetId, source, amount);
    }

<<<<<<< HEAD
    function releaseYTExternal(
=======
    // ######################
    // ###   _releasePT   ###
    // ######################
    function releasePTExternal(
>>>>>>> b098c3a4
        FinalizedState memory finalState,
        uint256 assetId,
        address source,
        uint256 amount
    ) external returns (uint256, uint256) {
        return _releaseYT(finalState, assetId, source, amount);
    }

    function releaseUnlockedExternal(address source, uint256 amount)
        external
        returns (uint256, uint256)
    {
        return _releaseUnlocked(source, amount);
    }

    // #########################
    // ###   _parseAssetId   ###
    // #########################
    function parseAssetIdExternal(uint256 _assetId)
        external
        view
        returns (
            bool,
            uint256,
            uint256
        )
    {
        return _parseAssetId(_assetId);
    }
}<|MERGE_RESOLUTION|>--- conflicted
+++ resolved
@@ -4,15 +4,6 @@
 import { Term, IERC20 } from "contracts/Term.sol";
 
 contract MockTerm is Term {
-<<<<<<< HEAD
-    uint256 _convertReturnValue;
-    uint256 _depositLeftReturnValue;
-    uint256 _depositRightReturnValue;
-    uint256 _withdrawReturnValue;
-    uint256 _currentPricePerShare;
-
-=======
->>>>>>> b098c3a4
     constructor(
         bytes32 _linkerCodeHash,
         address _factory,
@@ -27,8 +18,6 @@
 
     function setConvertReturnValue(uint256 _value) external {
         _convertReturnValue = _value;
-<<<<<<< HEAD
-=======
     }
 
     function _convert(ShareState _state, uint256 _shares)
@@ -38,7 +27,6 @@
         returns (uint256)
     {
         return _convertReturnValue;
->>>>>>> b098c3a4
     }
 
     // ####################
@@ -49,9 +37,6 @@
 
     function setDepositReturnValues(uint256 _left, uint256 _right) external {
         _depositLeftReturnValue = _left;
-<<<<<<< HEAD
-        _depositRightReturnValue = _left;
-=======
         _depositRightReturnValue = _right;
     }
 
@@ -62,7 +47,6 @@
         returns (uint256, uint256)
     {
         return (_depositLeftReturnValue, _depositRightReturnValue);
->>>>>>> b098c3a4
     }
 
     // #####################
@@ -74,11 +58,6 @@
         _withdrawReturnValue = _value;
     }
 
-<<<<<<< HEAD
-    // TODO: We may ultimately want to set this value for locked and unlocked.
-    function setCurrentPricePerShare(uint256 _value) external {
-        _currentPricePerShare = _value;
-=======
     function _withdraw(
         uint256 _shares,
         address _dest,
@@ -90,10 +69,11 @@
     // #######################
     // ###   _underlying   ###
     // #######################
-    uint256 _underlyingReturnValue;
-
-    function setUnderlyingReturnValue(uint256 _value) external {
-        _underlyingReturnValue = _value;
+    uint256 _currentPricePerShare;
+
+    // TODO: We may ultimately want to set this value for locked and unlocked.
+    function setCurrentPricePerShare(uint256 _value) external {
+        _currentPricePerShare = _value;
     }
 
     function _underlying(uint256 _shares, ShareState _state)
@@ -102,8 +82,7 @@
         override
         returns (uint256)
     {
-        return _underlyingReturnValue;
->>>>>>> b098c3a4
+        return (_currentPricePerShare * _shares) / one;
     }
 
     // ###########################
@@ -156,42 +135,6 @@
     uint256 _depositUnlockedLeftReturnValue;
     uint256 _depositUnlockedRightReturnValue;
 
-<<<<<<< HEAD
-    function _convert(ShareState _state, uint256 _shares)
-        internal
-        override
-        returns (uint256)
-    {
-        return _convertReturnValue;
-    }
-
-    function _deposit(ShareState _state)
-        internal
-        override
-        returns (uint256, uint256)
-    {
-        return (_depositLeftReturnValue, _depositRightReturnValue);
-    }
-
-    function _underlying(uint256 _shares, ShareState _state)
-        internal
-        view
-        override
-        returns (uint256)
-    {
-        return (_currentPricePerShare * _shares) / one;
-    }
-
-    function _withdraw(
-        uint256 _shares,
-        address _dest,
-        ShareState _state
-    ) internal override returns (uint256) {
-        return _withdrawReturnValue;
-    }
-
-    function releasePTExternal(
-=======
     event DepositUnlocked(
         uint256 underlyingAmount,
         uint256 ptAmount,
@@ -219,11 +162,20 @@
         );
     }
 
+    // ############################
+    // ###   _releaseUnlocked   ###
+    // ############################
+    function releaseUnlockedExternal(address source, uint256 amount)
+        external
+        returns (uint256, uint256)
+    {
+        return _releaseUnlocked(source, amount);
+    }
+
     // ######################
     // ###   _releaseYT   ###
     // ######################
     function releaseYTExternal(
->>>>>>> b098c3a4
         FinalizedState memory finalState,
         uint256 assetId,
         address source,
@@ -232,14 +184,10 @@
         return _releasePT(finalState, assetId, source, amount);
     }
 
-<<<<<<< HEAD
-    function releaseYTExternal(
-=======
     // ######################
     // ###   _releasePT   ###
     // ######################
     function releasePTExternal(
->>>>>>> b098c3a4
         FinalizedState memory finalState,
         uint256 assetId,
         address source,
@@ -248,13 +196,6 @@
         return _releaseYT(finalState, assetId, source, amount);
     }
 
-    function releaseUnlockedExternal(address source, uint256 amount)
-        external
-        returns (uint256, uint256)
-    {
-        return _releaseUnlocked(source, amount);
-    }
-
     // #########################
     // ###   _parseAssetId   ###
     // #########################
