--- conflicted
+++ resolved
@@ -162,6 +162,16 @@
         );
     }
 
+    // #########################
+    // ###   _finalizeTerm   ###
+    // #########################
+    function finalizeTermExternal(uint256 expiry)
+        external
+        returns (FinalizedState memory)
+    {
+        return _finalizeTerm(expiry);
+    }
+
     // ############################
     // ###   _releaseUnlocked   ###
     // ############################
@@ -172,26 +182,9 @@
         return _releaseUnlocked(source, amount);
     }
 
-<<<<<<< HEAD
-    function finalizeTermExternal(uint256 expiry)
-        external
-        returns (FinalizedState memory)
-    {
-        return _finalizeTerm(expiry);
-    }
-
-    function releaseUnlockedExternal(address source, uint256 amount)
-        external
-        returns (uint256, uint256)
-    {
-        return _releaseUnlocked(source, amount);
-    }
-
-=======
     // ######################
     // ###   _releaseYT   ###
     // ######################
->>>>>>> ef1feb6f
     function releaseYTExternal(
         FinalizedState memory finalState,
         uint256 assetId,
@@ -201,12 +194,9 @@
         return _releaseYT(finalState, assetId, source, amount);
     }
 
-<<<<<<< HEAD
-=======
     // ######################
     // ###   _releasePT   ###
     // ######################
->>>>>>> ef1feb6f
     function releasePTExternal(
         FinalizedState memory finalState,
         uint256 assetId,
