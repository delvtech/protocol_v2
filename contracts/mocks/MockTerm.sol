// SPDX-License-Identifier: Apache-2.0
pragma solidity ^0.8.15;

import { Term, IERC20 } from "contracts/Term.sol";

contract MockTerm is Term {
    constructor(
        bytes32 _linkerCodeHash,
        address _factory,
        IERC20 _token,
        address _owner
    ) Term(_linkerCodeHash, _factory, _token, _owner) {}

    // ####################
    // ###   _convert   ###
    // ####################
    uint256 _convertReturnValue;

    function setConvertReturnValue(uint256 _value) external {
        _convertReturnValue = _value;
    }

    function _convert(ShareState _state, uint256 _shares)
        internal
        view
        override
        returns (uint256)
    {
        return _convertReturnValue;
    }

    // ####################
    // ###   _deposit   ###
    // ####################
    uint256 _depositLeftReturnValue;
    uint256 _depositRightReturnValue;

    function setDepositReturnValues(uint256 _left, uint256 _right) external {
        _depositLeftReturnValue = _left;
        _depositRightReturnValue = _right;
    }

    function _deposit(ShareState _state)
        internal
        view
        override
        returns (uint256, uint256)
    {
        return (_depositLeftReturnValue, _depositRightReturnValue);
    }

    // #####################
    // ###   _withdraw   ###
    // #####################
    uint256 _withdrawReturnValue;

    function setWithdrawReturnValue(uint256 _value) external {
        _withdrawReturnValue = _value;
    }

    function _withdraw(
        uint256 _shares,
        address _dest,
        ShareState _state
    ) internal view override returns (uint256) {
        return _withdrawReturnValue;
    }

    // #######################
    // ###   _underlying   ###
    // #######################
    uint256 _currentPricePerShare;

    // TODO: We may ultimately want to set this value for locked and unlocked.
    function setCurrentPricePerShare(uint256 _price) external {
        _currentPricePerShare = _price;
    }

    function _underlying(uint256 _shares, ShareState _state)
        internal
        view
        override
        returns (uint256)
    {
        return (_currentPricePerShare * _shares) / one;
    }

    // ###########################
    // ###   finalizedTerms    ###
    // ###########################
    function setFinalizedState(
        uint256 expiry,
        FinalizedState memory finalizedState
    ) external {
        finalizedTerms[expiry] = finalizedState;
    }

    // ###########################
    // ###   sharesPerExpiry   ###
    // ###########################
    function setSharesPerExpiry(uint256 assetId, uint256 shares) external {
        sharesPerExpiry[assetId] = shares;
    }

    // #######################
    // ###   totalSupply   ###
    // #######################
    function setTotalSupply(uint256 assetId, uint256 amount) external {
        totalSupply[assetId] = amount;
    }

    // ######################
    // ###   yieldTerms   ###
    // ######################
    function setYieldState(uint256 assetId, YieldState memory yieldState)
        external
    {
        yieldTerms[assetId] = yieldState;
    }

    // #####################
    // ###   balanceOf   ###
    // #####################
    function setUserBalance(
        uint256 assetId,
        address user,
        uint256 amount
    ) external {
        balanceOf[assetId][user] = amount;
    }

    // ###########################
    // ###   depositUnlocked   ###
    // ###########################
    uint256 _depositUnlockedLeftReturnValue;
    uint256 _depositUnlockedRightReturnValue;

    event DepositUnlocked(
        uint256 underlyingAmount,
        uint256 ptAmount,
        uint256 ptExpiry,
        address destination
    );

    function setDepositUnlockedReturnValues(uint256 _left, uint256 _right)
        external
    {
<<<<<<< HEAD
        return (currentPricePerShare * _shares) / one;
    }

    function _withdraw(
        uint256 _shares,
        address _dest,
        ShareState _state
    ) internal override returns (uint256) {
        return withdrawReturnValue;
    }

    // ---------------------- function overrides --------------------- //

    event FinalizeTerm(uint256 expiry);
    event ReleasePT(
        FinalizedState finalState,
        uint256 assetId,
        address source,
        uint256 amount
    );
    event ReleaseYT(
        FinalizedState finalState,
        uint256 assetId,
        address source,
        uint256 amount
    );
    event ReleaseUnlocked(address source, uint256 amount);

    function _finalizeTerm(uint256 expiry)
        internal
        override
        returns (FinalizedState memory finalState)
    {
        emit FinalizeTerm(expiry);
        return FinalizedState({ pricePerShare: 1, interest: 2 });
    }

    function _releaseUnlocked(address source, uint256 amount)
        internal
        override
        returns (uint256, uint256)
    {
        emit ReleaseUnlocked(source, amount);
        return (1, 2);
    }

    function _releaseYT(
        FinalizedState memory finalState,
        uint256 assetId,
        address source,
        uint256 amount
    ) internal override returns (uint256, uint256) {
        emit ReleaseYT(finalState, assetId, source, amount);
        return (1, 2);
    }

    function _releasePT(
        FinalizedState memory finalState,
        uint256 assetId,
        address source,
        uint256 amount
    ) internal override returns (uint256, uint256) {
        emit ReleasePT(finalState, assetId, source, amount);
        return (1, 2);
    }

    // ---------------------- function mocks ---------------------- //

    function releaseAssetExternal(
        uint256 assetId,
        address source,
        uint256 amount
    ) external returns (uint256, uint256) {
        return super._releaseAsset(assetId, source, amount);
    }

=======
        _depositUnlockedLeftReturnValue = _left;
        _depositUnlockedRightReturnValue = _right;
    }

    function depositUnlocked(
        uint256 underlyingAmount,
        uint256 ptAmount,
        uint256 ptExpiry,
        address destination
    ) external override returns (uint256, uint256) {
        emit DepositUnlocked(underlyingAmount, ptAmount, ptExpiry, destination);
        return (
            _depositUnlockedLeftReturnValue,
            _depositUnlockedRightReturnValue
        );
    }

    // #########################
    // ###   _finalizeTerm   ###
    // #########################
>>>>>>> 1cb32ea5
    function finalizeTermExternal(uint256 expiry)
        external
        returns (FinalizedState memory)
    {
        return super._finalizeTerm(expiry);
    }

    // ############################
    // ###   _releaseUnlocked   ###
    // ############################
    function releaseUnlockedExternal(address source, uint256 amount)
        external
        returns (uint256, uint256)
    {
        return super._releaseUnlocked(source, amount);
    }

    // ######################
    // ###   _releaseYT   ###
    // ######################
    function releaseYTExternal(
        FinalizedState memory finalState,
        uint256 assetId,
        address source,
        uint256 amount
    ) external returns (uint256, uint256) {
        return super._releaseYT(finalState, assetId, source, amount);
    }

    // ######################
    // ###   _releasePT   ###
    // ######################
    function releasePTExternal(
        FinalizedState memory finalState,
        uint256 assetId,
        address source,
        uint256 amount
    ) external returns (uint256, uint256) {
        return super._releasePT(finalState, assetId, source, amount);
    }

    // #########################
    // ###   _parseAssetId   ###
    // #########################
    function parseAssetIdExternal(uint256 _assetId)
        external
        view
        returns (
            bool,
            uint256,
            uint256
        )
    {
        return _parseAssetId(_assetId);
    }
}<|MERGE_RESOLUTION|>--- conflicted
+++ resolved
@@ -145,84 +145,6 @@
     function setDepositUnlockedReturnValues(uint256 _left, uint256 _right)
         external
     {
-<<<<<<< HEAD
-        return (currentPricePerShare * _shares) / one;
-    }
-
-    function _withdraw(
-        uint256 _shares,
-        address _dest,
-        ShareState _state
-    ) internal override returns (uint256) {
-        return withdrawReturnValue;
-    }
-
-    // ---------------------- function overrides --------------------- //
-
-    event FinalizeTerm(uint256 expiry);
-    event ReleasePT(
-        FinalizedState finalState,
-        uint256 assetId,
-        address source,
-        uint256 amount
-    );
-    event ReleaseYT(
-        FinalizedState finalState,
-        uint256 assetId,
-        address source,
-        uint256 amount
-    );
-    event ReleaseUnlocked(address source, uint256 amount);
-
-    function _finalizeTerm(uint256 expiry)
-        internal
-        override
-        returns (FinalizedState memory finalState)
-    {
-        emit FinalizeTerm(expiry);
-        return FinalizedState({ pricePerShare: 1, interest: 2 });
-    }
-
-    function _releaseUnlocked(address source, uint256 amount)
-        internal
-        override
-        returns (uint256, uint256)
-    {
-        emit ReleaseUnlocked(source, amount);
-        return (1, 2);
-    }
-
-    function _releaseYT(
-        FinalizedState memory finalState,
-        uint256 assetId,
-        address source,
-        uint256 amount
-    ) internal override returns (uint256, uint256) {
-        emit ReleaseYT(finalState, assetId, source, amount);
-        return (1, 2);
-    }
-
-    function _releasePT(
-        FinalizedState memory finalState,
-        uint256 assetId,
-        address source,
-        uint256 amount
-    ) internal override returns (uint256, uint256) {
-        emit ReleasePT(finalState, assetId, source, amount);
-        return (1, 2);
-    }
-
-    // ---------------------- function mocks ---------------------- //
-
-    function releaseAssetExternal(
-        uint256 assetId,
-        address source,
-        uint256 amount
-    ) external returns (uint256, uint256) {
-        return super._releaseAsset(assetId, source, amount);
-    }
-
-=======
         _depositUnlockedLeftReturnValue = _left;
         _depositUnlockedRightReturnValue = _right;
     }
@@ -241,19 +163,43 @@
     }
 
     // #########################
+    // ###   _releaseAsset   ###
+    // #########################
+
+    function releaseAssetExternal(
+        uint256 assetId,
+        address source,
+        uint256 amount
+    ) external returns (uint256, uint256) {
+        return super._releaseAsset(assetId, source, amount);
+    }
+
+    // #########################
     // ###   _finalizeTerm   ###
     // #########################
->>>>>>> 1cb32ea5
+    event FinalizeTerm(uint256 expiry);
+
     function finalizeTermExternal(uint256 expiry)
         external
         returns (FinalizedState memory)
     {
         return super._finalizeTerm(expiry);
+    }
+
+    function _finalizeTerm(uint256 expiry)
+        internal
+        override
+        returns (FinalizedState memory finalState)
+    {
+        emit FinalizeTerm(expiry);
+        return FinalizedState({ pricePerShare: 1, interest: 2 });
     }
 
     // ############################
     // ###   _releaseUnlocked   ###
     // ############################
+    event ReleaseUnlocked(address source, uint256 amount);
+
     function releaseUnlockedExternal(address source, uint256 amount)
         external
         returns (uint256, uint256)
@@ -261,9 +207,35 @@
         return super._releaseUnlocked(source, amount);
     }
 
+    function _releaseUnlocked(address source, uint256 amount)
+        internal
+        override
+        returns (uint256, uint256)
+    {
+        emit ReleaseUnlocked(source, amount);
+        return (1, 2);
+    }
+
     // ######################
     // ###   _releaseYT   ###
     // ######################
+    event ReleaseYT(
+        FinalizedState finalState,
+        uint256 assetId,
+        address source,
+        uint256 amount
+    );
+
+    function _releaseYT(
+        FinalizedState memory finalState,
+        uint256 assetId,
+        address source,
+        uint256 amount
+    ) internal override returns (uint256, uint256) {
+        emit ReleaseYT(finalState, assetId, source, amount);
+        return (1, 2);
+    }
+
     function releaseYTExternal(
         FinalizedState memory finalState,
         uint256 assetId,
@@ -276,6 +248,13 @@
     // ######################
     // ###   _releasePT   ###
     // ######################
+    event ReleasePT(
+        FinalizedState finalState,
+        uint256 assetId,
+        address source,
+        uint256 amount
+    );
+
     function releasePTExternal(
         FinalizedState memory finalState,
         uint256 assetId,
@@ -283,6 +262,16 @@
         uint256 amount
     ) external returns (uint256, uint256) {
         return super._releasePT(finalState, assetId, source, amount);
+    }
+
+    function _releasePT(
+        FinalizedState memory finalState,
+        uint256 assetId,
+        address source,
+        uint256 amount
+    ) internal override returns (uint256, uint256) {
+        emit ReleasePT(finalState, assetId, source, amount);
+        return (1, 2);
     }
 
     // #########################
