--- conflicted
+++ resolved
@@ -34,9 +34,6 @@
         totalSupply[_poolId] = _amount;
     }
 
-<<<<<<< HEAD
-    function normalize(uint256 input) external view returns (uint256) {
-=======
     function setReserves(
         uint256 _poolId,
         uint128 _shares,
@@ -135,8 +132,7 @@
         return _mockTrade();
     }
 
-    function normalize(uint256 input) external returns (uint256) {
->>>>>>> a9543727
+    function normalize(uint256 input) external view returns (uint256) {
         return super._normalize(input);
     }
 
