--- conflicted
+++ resolved
@@ -105,12 +105,8 @@
 
     /// @notice Allows a user to deposit an equal amount of bonds and yielding shares to match reserves.
     ///         Naturally unfriendly and should be called in weiroll bundle.
-<<<<<<< HEAD
-    /// @param bondsDeposited The number of principal tokens deposited, this will set the ratio and
-=======
     /// @param poolId The identifier of the LP pool to deposit into, in this version it's expiration time.
     /// @param ptDeposited The number of principal tokens deposited, this will set the ratio and
->>>>>>> b0a9d8af
     ///                    the correct reserve matching percent of shares will be transferred from the user
     /// @param destination The address which will be credited with shares
     /// @param minLpOut This call will revert if the LP produced is not at least this much
