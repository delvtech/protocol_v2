--- conflicted
+++ resolved
@@ -311,16 +311,9 @@
             if (startTime == block.timestamp && state.pt == 0) {
                 // Initiate a new term
                 _mint(yieldTokenId, destination, value);
-<<<<<<< HEAD
                 // Increase recorded share data
-                yieldTerms[yieldTokenId].shares += uint128(totalShares);
-                yieldTerms[yieldTokenId].pt += uint128(value);
-=======
-                // Store the data from the first mint
                 yieldTerms[yieldTokenId].shares = uint128(totalShares);
                 yieldTerms[yieldTokenId].pt = uint128(value);
-                sharesPerExpiry[expiration] += totalShares;
->>>>>>> 9f95ab52
                 // No interest earned and no discount.
                 return 0;
             } else {
