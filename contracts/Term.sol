--- conflicted
+++ resolved
@@ -86,7 +86,6 @@
         ytBeginDate = ytBeginDate >= block.timestamp
             ? block.timestamp
             : ytBeginDate;
-
         // Next check the validity of the requested expiry
         require(expiration > block.timestamp, "todo nice error");
         // The yt can't start after
@@ -112,10 +111,6 @@
         // We pre-declare the index of the for loop to handle a special case
         uint256 i = 0;
         uint256 previousId = 0;
-<<<<<<< HEAD
-
-        // Deletes any assets which are rolling over and returns how many much in terms of
-=======
         // If the user has supplied 'unlocked' tokens because of the sorting they must
         // be the first index
         if (assetIds.length > 0 && assetIds[0] == UNLOCKED_YT_ID) {
@@ -135,7 +130,6 @@
         }
 
         // Deletes (burn) any assets which are rolling over and returns how many much in terms of
->>>>>>> a500f3c8
         // shares and value they are worth.
         for (; i < assetIds.length; i++) {
             // helps the stack
@@ -152,52 +146,13 @@
                 amount
             );
 
-<<<<<<< HEAD
-            // Record the shares which were released
-            if (id == UNLOCKED_YT_ID) {
-                releasedSharesUnlocked += shares;
-            } else {
-                releasedSharesLocked += shares;
-            }
-
-=======
             // Record the shares which were released. Note these cannot be the special case
             // unlocked share type they must be locked shares
             totalShares += shares;
->>>>>>> a500f3c8
             // No matter the source add the value to the running total
             totalValue += value;
         }
 
-<<<<<<< HEAD
-        // Add the correct share type to the output
-        totalShares = expiration == 0
-            ? totalShares + releasedSharesUnlocked
-            : totalShares + releasedSharesLocked;
-        // Do optional share conversion, we convert any shares of the wrong type to the other
-        if (expiration == 0) {
-            // Only process a conversion if one is needed
-            if (releasedSharesLocked != 0) {
-                // Turns the locked shares released into unlocked shares.
-                // Might trigger deposits or withdraws, but may not.
-                totalShares += _convert(
-                    ShareState.Locked,
-                    releasedSharesLocked
-                );
-            }
-        } else {
-            // Only process a conversion if one is needed.
-            if (releasedSharesUnlocked != 0) {
-                // Turns the unlocked shares into locked shares
-                totalShares += _convert(
-                    ShareState.Unlocked,
-                    releasedSharesUnlocked
-                );
-            }
-        }
-
-=======
->>>>>>> a500f3c8
         // Use the total value to create the yield tokens, also sets internal accounting
         uint256 discount = _createYT(
             ytDestination,
@@ -206,7 +161,6 @@
             ytBeginDate,
             expiration
         );
-
         // Mint the user principal tokens
         // Note - Reverts if the user is trying to enter a term where they have not supplied enough
         //        value to pay for accumulated interest, the user should choose a more recent term.
@@ -282,7 +236,6 @@
             // Requiring strict sorting is a cheap way to check for uniqueness
             require(previousId < tokenIds[i], "Todo: Not unique or not sorted");
             previousId = tokenIds[i];
-
             // Burns the tokens from the user account and returns how much they were worth
             // in shares and token value. Does not formally withdraw from yield source.
             (uint256 shares, ) = _releaseAsset(
@@ -410,12 +363,10 @@
     ) internal returns (uint256, uint256) {
         // Note for both yt and pt the first 128 bits contain the expiry.
         uint256 expiry = assetId & (2**(128) - 1);
-
         // Check that the expiry has been hit
         require(expiry <= block.timestamp || expiry == 0, "todo nice error");
         // Load the data which is cached when the first asset is released
         FinalizedState memory finalState = finalizedTerms[expiry];
-
         // If the term's final interest rate has not been recorded we record it
         if (assetId != UNLOCKED_YT_ID && finalState.interest == 0) {
             finalState = _finalizeTerm(expiry);
@@ -465,18 +416,16 @@
     {
         // In this case we just do a proportional withdraw from the shares for this asset
         uint256 termShares = yieldTerms[UNLOCKED_YT_ID].shares;
-
         uint256 userShares = (termShares * amount) /
             totalSupply[UNLOCKED_YT_ID];
 
+        // Query the value of these shares
+        uint256 shareValue = _underlying(userShares, ShareState.Unlocked);
+
+        // Burn from the user
+        _burn(UNLOCKED_YT_ID, source, amount);
         // Subtract their shares from total
         yieldTerms[UNLOCKED_YT_ID].shares = uint128(termShares - userShares);
-        // Query the value of these shares
-        uint256 shareValue = _underlying(userShares, ShareState.Unlocked);
-
-        // Burn from the user
-        _burn(UNLOCKED_YT_ID, source, amount);
-
         // Return the shares released and their value
         return (userShares, shareValue);
     }
@@ -547,10 +496,8 @@
         // The user's shares are their percent of the total
         // Note - This is more than 1 to 1 as interest goes up
         uint256 userShares = (amount * ptShares) / totalSupply[assetId];
-
         // Burn from the user and deduct their freed shares from the total for this term
         _burn(assetId, source, amount);
-
         sharesPerExpiry[assetId] = termShares - userShares;
         // Return the shares freed and use the price per share to get value
         return (userShares, (userShares * currentPricePerShare) / one);
