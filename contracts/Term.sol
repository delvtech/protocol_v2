// SPDX-License-Identifier: Apache-2.0
pragma solidity ^0.8.15;

import "./MultiToken.sol";
import "./interfaces/IYieldAdapter.sol";
<<<<<<< HEAD
import { ITerm, IERC20 } from "./interfaces/ITerm.sol";
=======
import "./interfaces/ITerm.sol";
import "./interfaces/IERC20.sol";
import "./libraries/Authorizable.sol";
>>>>>>> 5dda6d41

abstract contract Term is ITerm, MultiToken, IYieldAdapter, Authorizable {
    // Struct to store packed yield term info, packed into one sstore
    struct YieldState {
        uint128 shares;
        uint128 pt;
    }

    // Struct to store for finalized expired timestamps, packed into one sstore
    struct FinalizedState {
        uint128 pricePerShare;
        uint128 interest;
    }

    // Maps expiration timestamps to the shares held backing the PT/YT at that timestamp
    mapping(uint256 => uint256) public sharesPerExpiry;
    // Maps the YT ID packed as [1][start time][expiry] to the shares and principal tokens
    // which exist for this yield start point
    mapping(uint256 => YieldState) public yieldTerms;
    // When terms are finalized we cache the final price per share and outstanding total interest
    mapping(uint256 => FinalizedState) public finalizedTerms;

    // The underlying token
    IERC20 public immutable token;
    // The decimals and decimal adjusted constant 1
    uint8 public immutable decimals;
    uint256 public immutable one;

    // The unlocked term details
    // Note - No PT should ever exist with this ID
    uint256 public constant UNLOCKED_PT_ID = 0;
    uint256 public constant UNLOCKED_YT_ID = 1 << 255;

    /// @notice Runs the initial deployment code
    /// @param _linkerCodeHash The hash of the erc20 linker contract deploy code
    /// @param _factory The factory which is used to deploy the linking contracts
    /// @param _token The ERC20 which is deposited into this contract
    /// @param _owner this addresss will be made owner
    constructor(
        bytes32 _linkerCodeHash,
        address _factory,
        IERC20 _token,
        address _owner
    ) MultiToken(_linkerCodeHash, _factory) {
        // Set the immutable token data
        token = _token;
        uint8 _decimals = _token.decimals();
        decimals = _decimals;
        one = 10**decimals;
        setOwner(_owner);
    }

    /// @dev Takes an input as a mix of the underlying token, expired PT and YT, and unlocked shares
    ///      then uses their value to create new PT and YT.
    /// @param assetIds The array of PT, YT and Unlocked share identifiers. NOTE - The IDs MUST be unique
    ///                 and sorted.
    /// @param assetAmounts The amount of each input PT, YT and Unlocked share to use
    /// @param underlyingAmount The amount of underlying transferred from the user.
    /// @param ytDestination The address to mint the YTs to
    /// @param ptDestination The address to mint the PTs to
    /// @param ytBeginDate The start timestamp of the YTs, note if it is in the future the
    ///                    Yt will be created at current timestamp.
    /// @param expiration the expiration timestamp
    /// @return a tuple of the number of PT's and YT's created
    function lock(
        uint256[] memory assetIds,
        uint256[] memory assetAmounts,
        uint256 underlyingAmount,
        address ytDestination,
        address ptDestination,
        uint256 ytBeginDate,
        uint256 expiration
    ) external returns (uint256, uint256) {
        // If the user enters something larger than the current timestamp we set the yt
        // expiry to the current timestamp\
        ytBeginDate = ytBeginDate >= block.timestamp
            ? block.timestamp
            : ytBeginDate;
        // Next check the validity of the requested expiry
        require(
            expiration > block.timestamp || expiration == 0,
            "todo nice error"
        );
        // The yt can't start after
        // Running tally of the added value
        uint256 totalValue = 0;
        // Running total of the total shares
        uint256 totalShares = 0;
        // The unlocked vs locked state of the destination for shares
        ShareState destinationState = expiration == 0
            ? ShareState.Unlocked
            : ShareState.Locked;

        // Transfer underlying into the contract and then deposit into the yield source
        if (underlyingAmount != 0) {
            // Transfer in shares
            token.transferFrom(msg.sender, address(this), underlyingAmount);
            // We check if the deposit should be in the locked or unlocked state
            // Note - The code path difference is that locked must be invested while
            //        for some hard to withdraw yield strategies the unlocked term may not be
            (totalShares, totalValue) = _deposit(destinationState);
        }

        // To release shares we delete (burn) any input PT and YT, these may be unlocked or locked
        uint256 releasedSharesLocked = 0;
        uint256 releasedSharesUnlocked = 0;
        uint256 previousId = 0;
        // Deletes (burn) any assets which are rolling over and returns how many much in terms of
        // shares and value they are worth.
        for (uint256 i = 0; i < assetIds.length; i++) {
            // helps the stack
            uint256 id = assetIds[i];
            uint256 amount = assetAmounts[i];
            // Requiring strict sorting is a cheap way to check for uniqueness
            require(previousId < id, "Todo: Not unique or not sorted");
            previousId = id;
            // Burns the tokens from the user account and returns how much they were worth
            // in shares and token value. Does not formally withdraw from yield source.
            (uint256 shares, uint256 value) = _releaseAsset(
                id,
                msg.sender,
                amount
            );

            // Record the shares which were released
            if (id == UNLOCKED_YT_ID) {
                releasedSharesUnlocked += shares;
            } else {
                releasedSharesLocked += shares;
            }
            // No matter the source add the value to the running total
            totalValue += value;
        }

        // Add the correct share type to the output
        totalShares = expiration == 0
            ? totalShares + releasedSharesUnlocked
            : totalShares + releasedSharesLocked;
        // Do optional share conversion, we convert any shares of the wrong type to the other
        if (expiration == 0) {
            // Only process a conversion if one is needed
            if (releasedSharesLocked != 0) {
                // Turns the locked shares released into unlocked shares.
                // Might trigger deposits or withdraws, but may not.
                totalShares += _convert(
                    ShareState.Locked,
                    releasedSharesLocked
                );
            }
        } else {
            // Only process a conversion if one is needed.
            if (releasedSharesLocked != 0) {
                // Turns the locked shares into unlocked shares
                totalShares += _convert(
                    ShareState.Unlocked,
                    releasedSharesUnlocked
                );
            }
        }

        // Use the total value to create the yield tokens, also sets internal accounting
        uint256 discount = _createYT(
            ytDestination,
            totalValue,
            totalShares,
            ytBeginDate,
            expiration
        );
        // Mint the user principal tokens
        // Note - Reverts if the user is trying to enter a term where they have not supplied enough
        //        value to pay for accumulated interest, the user should choose a more recent term.
        if (totalValue - discount > 0) {
            // Should be equal to the total value in the special case where the id is _UNLOCK_TERM_ID and expiration = 0
            _mint(expiration, ptDestination, totalValue - discount);
        }

        return (totalValue - discount, totalValue);
    }

    /// @notice Redeems expired PT, YT and unlocked shares for their backing asset.
    /// @param destination The address to send the unlocked tokens too
    /// @param tokenIds The IDs of the token to unlock. NOTE- They MUST be unique and sorted.
    /// @param amounts The amounts of the tokens to unlock
    /// @return the total value of the tokens that have been unlocked
    function unlock(
        address destination,
        uint256[] memory tokenIds,
        uint256[] memory amounts
    ) external returns (uint256) {
        // To release shares we delete any input PT and YT, these may be unlocked or locked
        uint256 releasedSharesLocked = 0;
        uint256 releasedSharesUnlocked = 0;
        uint256 previousId = 0;
        // Deletes any assets which are rolling over and returns how many much in terms of
        // shares and value they are worth.
        for (uint256 i = 0; i < tokenIds.length; i++) {
            // Requiring strict sorting is a cheap way to check for uniqueness
            require(previousId < tokenIds[i], "Todo: Not unique or not sorted");
            previousId = tokenIds[i];
            // Burns the tokens from the user account and returns how much they were worth
            // in shares and token value. Does not formally withdraw from yield source.
            (uint256 shares, ) = _releaseAsset(
                tokenIds[i],
                msg.sender,
                amounts[i]
            );

            // Record the shares which were released
            if (tokenIds[i] == UNLOCKED_YT_ID) {
                releasedSharesUnlocked += shares;
            } else {
                releasedSharesLocked += shares;
            }
        }

        // Withdraw the released shares
        uint256 valueFromLocked = 0;
        uint256 valueFromUnlocked = 0;
        // Only do the withdraw calls if there's something to withdraw
        // Note these calls will send the asset to the destination.
        if (releasedSharesLocked != 0) {
            valueFromLocked = _withdraw(
                releasedSharesLocked,
                destination,
                ShareState.Locked
            );
        }
        if (releasedSharesUnlocked != 0) {
            valueFromUnlocked = _withdraw(
                releasedSharesUnlocked,
                destination,
                ShareState.Unlocked
            );
        }

        // Return the total value released
        return (valueFromLocked + valueFromUnlocked);
    }

    /// @notice Quotes the price per share for unlocked tokens
    /// @return the price per share of unlocked shares
    function unlockedSharePrice() external override returns (uint256) {
<<<<<<< HEAD
        return (_underlying(one, ShareState.Unlocked));
=======
        return _underlying(one, ShareState.Unlocked);
>>>>>>> 5dda6d41
    }

    /// @notice creates yield tokens
    /// @param destination the address the YTs belong to
    /// @param value the value of YTs to create
    /// @param totalShares the shares used to create YTs
    /// @param startTime the timestamp when the term started
    /// @param expiration the expiration of the term
    /// @return the amount created
    function _createYT(
        address destination,
        uint256 value,
        uint256 totalShares,
        uint256 startTime,
        uint256 expiration
    ) internal returns (uint256) {
        // We create only YT for the user with a 100% discount
        if (expiration == 0) {
            // In the unlocked term all assets are held as YT with a direct conversion to shares
            // The yield source should account for any changes in value as deposit withdraw happens
            _mint(UNLOCKED_YT_ID, destination, totalShares);
            // Increment shares per start
            yieldTerms[UNLOCKED_YT_ID].shares += uint128(totalShares);
            // Return that this is a 100% discount so no PT are made
            return value;
        } else {
            uint256 yieldTokenId = (1 << 255) + (startTime << 128) + expiration;
            // For new YT, we split into two cases ones at this block and back dated
            if (startTime == block.timestamp) {
                // Initiate a new term
                _mint(yieldTokenId, destination, value);
                // Increase recorded share data
                yieldTerms[yieldTokenId].shares += uint128(totalShares);
                yieldTerms[yieldTokenId].pt += uint128(value);
                sharesPerExpiry[expiration] += totalShares;
                // No interest earned and no discount.
                return 0;
            } else {
                // In this case the yield token is being backdated to match a pre-existing term
                // We require that it already existed, or we would not be able to capture accurate
                // interest rate data in the period
                YieldState memory state = yieldTerms[yieldTokenId];
                require(state.shares != 0 && state.pt != 0, "Todo nice error");
                // We calculate the current fair value of the YT by dividing the interest
                // earned by the number of YT. We can get the interest earned by subtracting
                // PT outstanding from the share multiplied by current price per share
                // NOTE - This step makes a strong assumption on the inputs to this function.
                uint256 impliedShareValue = (value * uint256(state.shares)) /
                    totalShares;
                // NOTE - Reverts on negative interest or on some 0 interest rounding errors
                uint256 interestEarned = impliedShareValue - uint256(state.pt);
                // Cost per yt is (interestEarned/total_yt) so the total discount is how many
                // YT the user wants to mint [ie 'value']
                uint256 totalDiscount = (value * interestEarned) /
                    totalSupply[yieldTokenId];
                // Now we mint the YT for the user
                _mint(yieldTokenId, destination, value);
                // Update the reserve information for this YT term, and the total shares
                // backing the PT it will create.
                // NOTE - Reverts here if the interest is over 100% for the YT being minted
                yieldTerms[yieldTokenId] = YieldState(
                    state.shares + uint128(totalShares),
                    state.pt + uint128(value - totalDiscount)
                );
                // Return the discount so the right number of PT are minted
                return totalDiscount;
            }
        }
    }

<<<<<<< HEAD
    /// @notice burn asset [expired PT/YT or unlocked share] and returns the shares released
=======
    /// @notice Deletes an asset [expired PT/YT or unlocked share] and returns the shares released
>>>>>>> 5dda6d41
    ///         and their value. Note - Shares from unlocked assets may be different than from PT/YT
    /// @param assetId The ID for the asset redeemed
    /// @param source The account to delete tokens from
    /// @param amount The amount to delete from the user.
    /// @return returns shares and their value
    function _releaseAsset(
        uint256 assetId,
        address source,
        uint256 amount
    ) internal returns (uint256, uint256) {
        // Note for both yt and pt the first 128 bits contain the expiry.
        uint256 expiry = assetId & (2**(128) - 1);
        // Check that the expiry has been hit
        require(expiry <= block.timestamp || expiry == 0, "todo nice error");
        // Load the data which is cached when the first asset is released
        FinalizedState memory finalState = finalizedTerms[expiry];
        // If the term's final interest rate has not been recorded we record it
        if (assetId != UNLOCKED_YT_ID && finalState.interest == 0) {
            finalState = _finalizeTerm(expiry);
        }

        //  Special case the unlocked share redemption
        if (assetId == UNLOCKED_YT_ID) {
            return _releaseUnlocked(source, amount);
        } else if (assetId >> 255 == 1) {
            // If the top bit is one do YT redemption
            return _releaseYT(finalState, assetId, source, amount);
        } else {
            return _releasePT(finalState, assetId, source, amount);
        }
    }

    /// @notice Before any PT/YT can be withdrawn from an expired timestamp the market interest rate is
    ///         cached. This call stores that price cache plus the implied outstanding interest.
    /// @param expiry The term's expiration time
    /// @return finalState The finalized term state for this expiry.
    function _finalizeTerm(uint256 expiry)
        internal
        returns (FinalizedState memory finalState)
    {
        // All shares corresponding to PT and YT expiring now
        uint256 termShares = sharesPerExpiry[expiry];
        // Load the implied value of term shares
        uint256 totalValue = _underlying(termShares, ShareState.Locked);
        // The interest is the value minus pt supply
        uint256 totalInterest = totalValue - totalSupply[expiry];
        // The shares needed to release this value at this point are calculated from the
        // implied price per share
        uint256 pricePerShare = (totalValue * one) / termShares;
        // Store this info and return
        finalState.interest = uint128(totalInterest);
        finalState.pricePerShare = uint128(pricePerShare);
        finalizedTerms[expiry] = finalState;
    }

    /// @notice Redeems unlocked term asset from a user
    /// @param source The user address who's balance to reduce
    /// @param amount The number of unlocked asset to reduce
    /// @return returns the shares unlocked and the amount they are worth
    function _releaseUnlocked(address source, uint256 amount)
        internal
        returns (uint256, uint256)
    {
        // In this case we just do a proportional withdraw from the shares for this asset
        uint256 termShares = yieldTerms[UNLOCKED_YT_ID].shares;
        uint256 userShares = (termShares * amount) /
            totalSupply[UNLOCKED_YT_ID];
        // Burn from the user
        _burn(UNLOCKED_YT_ID, source, amount);
        // Subtract their shares from total
        yieldTerms[UNLOCKED_YT_ID].shares = uint128(termShares - userShares);
        // Query the value of these shares
        uint256 shareValue = _underlying(userShares, ShareState.Unlocked);
        // Return the shares released and their value
        return (userShares, shareValue);
    }

    /// @notice Removes expired YT from a user account and returns the shares released and their value
    /// @param finalState The finalized state of term with total interest and final price per share
    /// @param assetId The YT ID for this term
    /// @param source The account which is the source of this YT
    /// @param amount The amount of YT to remove from the user account.
    function _releaseYT(
        FinalizedState memory finalState,
        uint256 assetId,
        address source,
        uint256 amount
    ) internal returns (uint256, uint256) {
        // To release YT we calculate the implied earning of the differential between final price per share
        // and the stored price per share at the time of YT creation.
        YieldState memory yieldTerm = yieldTerms[assetId];
        uint256 termEndingValue = (yieldTerm.shares *
            finalState.pricePerShare) / one;
        uint256 termEndingInterest = termEndingValue - yieldTerm.pt;
        // Calculate the value of this yt redemption by dividing total value by the number of YT
        uint256 totalYtSupply = totalSupply[assetId];
        uint256 userInterest = (termEndingInterest * amount) / totalYtSupply;
        // Now we load current share price to see how many shares the user is owed
        uint256 currentPricePerShare = _underlying(one, ShareState.Locked);
        uint256 userShares = (userInterest * one) / currentPricePerShare;
        // Now we decrement the PT shares and interest outstanding
        uint256 expiry = assetId & (2**(128) - 1);
        sharesPerExpiry[expiry] -= userShares;
        finalizedTerms[expiry].interest -= uint128(userInterest);
        // Next burn the user's YT and update the finalized YT info
        _burn(assetId, source, amount);
        // Note we proportionally reduce the shares and pt for the term to keep the final
        // interest earned per share the same in future calculations.
        yieldTerm.shares = uint128(
            (uint256(yieldTerm.shares) * amount) / totalYtSupply
        );
        yieldTerm.pt = uint128(
            (uint256(yieldTerm.pt) * amount) / totalYtSupply
        );
        yieldTerms[assetId] = yieldTerm;
        // Return the shares released and value
        return (userShares, userInterest);
    }

    /// @notice Releases PT from a user and returns the shares and value it was worth
    /// @param finalState The finalized state of the term
    /// @param assetId The ID of the PT, which will be equal to the expiry
    /// @param amount The number of PT to reduce
    /// @return the number of shares and their value
    function _releasePT(
        FinalizedState memory finalState,
        uint256 assetId,
        address source,
        uint256 amount
    ) internal returns (uint256, uint256) {
        // We release the PT by deducting the shares needed to pay interest obligations
        // then distributing the remaining shares pro-rata [meaning PT earn interest after expiry]

        uint256 termShares = sharesPerExpiry[assetId];
        uint256 currentPricePerShare = _underlying(one, ShareState.Locked);
        // Now we use the price per share to calculate the shares needed to satisfy interest
        uint256 sharesForInterest = (finalState.interest * one) /
            currentPricePerShare;
        // The remaining shares for PT holders
        uint256 ptShares = termShares - sharesForInterest;
        // The user's shares are their percent of the total
        // Note - This is more than 1 to 1 as interest goes up
        uint256 userShares = (amount * ptShares) / totalSupply[assetId];
        // Burn from the user and deduct their freed shares from the total for this term
        _burn(assetId, source, amount);
        sharesPerExpiry[assetId] = termShares - userShares;
        // Return the shares freed and use the price per share to get value
        return (userShares, (userShares * currentPricePerShare) / one);
    }

    /// @notice takes an input YT in the past and creates a new one in the future
    /// @param assetId The ID of the YT to delete
    /// @param amount The number of YT to delete
    /// @param destination The address to credit the new YT to
    /// @param isCompound if true the interest is compounded instead of released
    /// @return the accrued interest in underlying
    function convertYT(
        uint256 assetId,
        uint256 amount,
        address destination,
        bool isCompound
    ) external returns (uint256) {
        // make sure asset is a YT
        require(assetId >> 255 == 1, "asset ID is not YT");
        // expiry must be greater than zero
        uint256 expiry = assetId & (2**(128) - 1);
        require(expiry > 0, "invalid expiry");
        // start date must be greater than zero
        uint256 startDate = ((assetId) & (2**255 - 1)) >> 128;
        require(startDate > 0, "invalid token start date");

        // load the state for the term
        YieldState memory state = yieldTerms[assetId];
        // make sure a term exists for the input asset
        // todo: is this logic good or should be &&?
        require(state.pt != 0 || state.shares != 0, "no term for input asset");
        // calculate the shares belonging to the user
        uint256 userShares = (state.shares * amount) / totalSupply[assetId];
        // remove shares from the yield state and the yt to burn from pt

        yieldTerms[assetId] = YieldState(
            state.shares - uint128(userShares),
            state.pt - uint128(amount)
        );

        // burn the yt from the user's balance
        _burn(assetId, msg.sender, amount);

        uint256 value = _underlying(amount, ShareState.Locked);

        if (isCompound) {
            // deposit freed shares into YT
            uint256 discount = _createYT(
                destination,
                value,
                userShares,
                block.timestamp,
                expiry
            );
            // yt created at current time so discount should always be 0
            require(discount == 0, "todo nice error");
            // create PT
            _mint(expiry, destination, value - amount);
        } else {
            // calculate the user's interest in terms of shares
            uint256 interestShares = ((value - amount) * userShares) / value;
            // withdraw the interest from the yield source
            _withdraw(interestShares, destination, ShareState.Locked);
            // create yt with remaining shares
            _createYT(
                destination,
                amount,
                userShares - interestShares,
                block.timestamp,
                expiry
            );
            // update the state for expiry timestamps
            sharesPerExpiry[expiry] -= interestShares;
        }
        return (value - amount);
    }

    /// @notice removes and burns input amount of YT's and PT's
    /// @param yieldTokenId the yt to redeem
    /// @param principalTokenId the pt to redeem
    /// @param amount the quantity of asset to remove
    /// @return the underlying value withdrawn
    function redeem(
        uint256 yieldTokenId,
        uint256 principalTokenId,
        uint256 amount
    ) external onlyAuthorized returns (uint256) {
        // yieldTokenId 256 bits:
        //        |      1 BIT    |     127 BITS     |  128 BITS  |
        //        |       255     |     254 - 128    |  127 - 0   |
        //        | YT IDENTIFIER |    START TIME    | EXPIRATION |
        //           (1 << 255) + (startTime << 128) + expiration

        // principalTokenId 128 bits:
        //        |  128 BITS  |
        //        |  127 - 0   |
        //        | EXPIRATION |

        // The YTs and PTs must be from the same term and therefore
        // the expiration times must be equal
        uint256 ytExpiry = yieldTokenId & (2**(128) - 1);
        require(ytExpiry == principalTokenId, "tokens from different terms");

        // YTs can have different start times for a particular expiry.
        // This means that each YieldState instance is backed by
        // a different amount of underlying at a different share price.
        YieldState memory state = yieldTerms[yieldTokenId];
        // multiply this YieldState instance's shares by the ratio
        // of the YTs the user wants to redeem (i.e. amount) to totalYTSupply
        // for this YieldState instance.
        uint128 totalSharesRedeemable = uint128(
            (state.shares * amount) / totalSupply[yieldTokenId]
        );
        // Update local YieldState instance with adjusted values
        state.shares -= totalSharesRedeemable;
        state.pt -= uint128(amount);
        // burn the yts and pts being redeemed
        _burn(yieldTokenId, msg.sender, amount);
        _burn(principalTokenId, msg.sender, amount);
        // update storage instance
        yieldTerms[yieldTokenId] = state;
        // Update the sharesPerExpiry. Note that the sum of the shares
        // in each YieldState instance with the same expiry should match
        // this value
        sharesPerExpiry[principalTokenId] -= totalSharesRedeemable;
        // withdraw shares from vault to user and return the amount of underlying withdrawn
        return _withdraw(totalSharesRedeemable, msg.sender, ShareState.Locked);
    }
}<|MERGE_RESOLUTION|>--- conflicted
+++ resolved
@@ -3,13 +3,9 @@
 
 import "./MultiToken.sol";
 import "./interfaces/IYieldAdapter.sol";
-<<<<<<< HEAD
-import { ITerm, IERC20 } from "./interfaces/ITerm.sol";
-=======
 import "./interfaces/ITerm.sol";
 import "./interfaces/IERC20.sol";
 import "./libraries/Authorizable.sol";
->>>>>>> 5dda6d41
 
 abstract contract Term is ITerm, MultiToken, IYieldAdapter, Authorizable {
     // Struct to store packed yield term info, packed into one sstore
@@ -252,11 +248,7 @@
     /// @notice Quotes the price per share for unlocked tokens
     /// @return the price per share of unlocked shares
     function unlockedSharePrice() external override returns (uint256) {
-<<<<<<< HEAD
-        return (_underlying(one, ShareState.Unlocked));
-=======
         return _underlying(one, ShareState.Unlocked);
->>>>>>> 5dda6d41
     }
 
     /// @notice creates yield tokens
@@ -327,11 +319,7 @@
         }
     }
 
-<<<<<<< HEAD
-    /// @notice burn asset [expired PT/YT or unlocked share] and returns the shares released
-=======
     /// @notice Deletes an asset [expired PT/YT or unlocked share] and returns the shares released
->>>>>>> 5dda6d41
     ///         and their value. Note - Shares from unlocked assets may be different than from PT/YT
     /// @param assetId The ID for the asset redeemed
     /// @param source The account to delete tokens from
