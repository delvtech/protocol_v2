{
  "name": "element-protocol",
  "version": "2.0.0",
  "description": "Element protocol v2 smart contract",
  "scripts": {
    "solhint": "npx solhint -f table contracts/*.sol contracts/**/*.sol contracts/**/**/*.sol",
    "spell-check": "npx cspell ./**/**/**.sol --gitignore && npx cspell ./**/**/**.ts --gitignore",
    "style-check": "npx prettier --check .",
    "prettier": "npx prettier --write .",
    "lint": "npm run solhint & npm run style-check & npm run spell-check",
    "build": "npx hardhat compile",
    "clean": "npx hardhat clean",
    "test": "npx hardhat compile && npx hardhat test --config hardhat.config.test.ts",
    "typecheck": "npx hardhat compile && npx tsc --noEmit -p tsconfig.json",
<<<<<<< HEAD
    "coverage": "COVERAGE=true NODE_OPTIONS=--max_old_space_size=8192 npx hardhat coverage --solcoverjs \".solcover.js\" --testfiles \"./test/**/*.ts\"",
    "test:quick": "npx hardhat test --no-compile --config hardhat.config.test.ts"
=======
    "coverage": "COVERAGE=true NODE_OPTIONS=--max_old_space_size=8192 npx hardhat coverage --solcoverjs \".solcover.js\" --testfiles \"./test/*.ts\"",
    "test:quick": "npx hardhat test --config hardhat.config.test.ts ./test/*.ts --no-compile",
    "unit:test": "npx hardhat test --no-compile --config hardhat.config.test.ts",
    "postinstall": "patch-package --patch-dir .patches",
    "prepare": "husky install"
>>>>>>> 397007d3
  },
  "_moduleAliases": {
    "test": "./test"
  },
  "lint-staged": {
    "contracts/**/*.sol": [
      "npx prettier --write"
    ],
    "./**/*.{js,ts,json,md}": [
      "eslint --fix",
      "npx prettier --write"
    ]
  },
  "author": "",
  "license": "ISC",
  "devDependencies": {
    "@nomiclabs/hardhat-ethers": "^2.0.6",
    "@nomiclabs/hardhat-waffle": "^2.0.3",
    "@typechain/ethers-v5": "^10.0.0",
    "@typechain/hardhat": "^6.0.0",
    "@types/chai-almost": "^1.0.1",
    "@types/mocha": "^9.1.1",
    "@types/node": "^17.0.41",
    "@typescript-eslint/eslint-plugin": "^5.27.1",
    "@typescript-eslint/parser": "^5.27.1",
    "chai": "^4.3.6",
    "chai-almost": "^1.0.1",
    "coveralls": "^3.1.1",
    "cspell": "^6.1.1",
    "eslint": "^8.17.0",
    "eslint-config-prettier": "^8.5.0",
    "ethereum-waffle": "^3.4.4",
    "ethers": "^5.6.8",
    "hardhat": "^2.9.7",
    "hardhat-gas-reporter": "^1.0.8",
    "hardhat-tracer": "^1.1.0-rc.6",
    "husky": "^8.0.0",
    "lint-staged": "^13.0.0",
    "patch-package": "^6.4.7",
    "prettier": "^2.6.2",
    "prettier-plugin-solidity": "^1.0.0-beta.19",
    "solhint": "^3.3.7",
    "solhint-plugin-prettier": "0.0.5",
    "solidity-coverage": "^0.7.21",
    "ts-generator": "^0.1.1",
    "ts-node": "^10.8.1",
    "tsconfig-paths": "^4.0.0",
    "typechain": "^8.0.0",
    "typescript": "^4.7.3"
  },
  "dependencies": {
    "@openzeppelin/contracts": "^4.7.0-rc.0",
    "ethereumjs-util": "^7.1.5",
    "module-alias": "^2.2.2"
  }
}<|MERGE_RESOLUTION|>--- conflicted
+++ resolved
@@ -12,16 +12,11 @@
     "clean": "npx hardhat clean",
     "test": "npx hardhat compile && npx hardhat test --config hardhat.config.test.ts",
     "typecheck": "npx hardhat compile && npx tsc --noEmit -p tsconfig.json",
-<<<<<<< HEAD
     "coverage": "COVERAGE=true NODE_OPTIONS=--max_old_space_size=8192 npx hardhat coverage --solcoverjs \".solcover.js\" --testfiles \"./test/**/*.ts\"",
-    "test:quick": "npx hardhat test --no-compile --config hardhat.config.test.ts"
-=======
-    "coverage": "COVERAGE=true NODE_OPTIONS=--max_old_space_size=8192 npx hardhat coverage --solcoverjs \".solcover.js\" --testfiles \"./test/*.ts\"",
-    "test:quick": "npx hardhat test --config hardhat.config.test.ts ./test/*.ts --no-compile",
+    "test:quick": "npx hardhat test --no-compile --config hardhat.config.test.ts",
     "unit:test": "npx hardhat test --no-compile --config hardhat.config.test.ts",
     "postinstall": "patch-package --patch-dir .patches",
     "prepare": "husky install"
->>>>>>> 397007d3
   },
   "_moduleAliases": {
     "test": "./test"
