// SPDX-License-Identifier: Apache-2.0
pragma solidity ^0.8.15;

import "forge-std/console.sol";
import "forge-std/Test.sol";
import "contracts/ForwarderFactory.sol";
import "contracts/interfaces/IERC20.sol";
import "contracts/mocks/MockTerm.sol";
import "contracts/mocks/MockERC20Permit.sol";
import "../Utils.sol";

contract TermTest is Test {
<<<<<<< HEAD
=======
    address public user = vm.addr(0xDEAD_BEEF);

>>>>>>> 154e1f8d
    ForwarderFactory _factory;
    MockTerm _term;
    MockERC20Permit _underlying;

    function setUp() public {
<<<<<<< HEAD
=======
        // Set up the required Element contracts.
>>>>>>> 154e1f8d
        _factory = new ForwarderFactory();
        _underlying = new MockERC20Permit("Test", "TEST", 18);
        // FIXME: Consider making a user to be the owner.
        _term = new MockTerm(
            _factory.ERC20LINK_HASH(),
            address(_factory),
            IERC20(_underlying),
            address(this)
        );
<<<<<<< HEAD
    }

    // ------------------- _parseAssetId unit tests ------------------ //

=======
    }

    // -------------------  _releasePT unit tests   ------------------ //

    function testCombinatorialReleasePT() public {
        // Get the test cases.
        uint256[] memory inputs = new uint256[](3);
        inputs[0] = 0;
        inputs[1] = 1 ether;
        inputs[2] = 2 ether;
        ReleasePTTestCase[] memory testCases = convertToReleasePTTestCase(
            Utils.generateTestingMatrix(6, inputs)
        );

        // Set the address.
        startHoax(user);

        // Create an asset ID of a PT that expires at 10,000.
        uint256 assetId = encodeAssetId(false, 0, 10_000);

        for (uint256 i = 0; i < testCases.length; i++) {
            // Set up the test's state in the term contract.
            Term.FinalizedState memory finalState = Term.FinalizedState({
                pricePerShare: 0.1 ether,
                interest: testCases[i].interest
            });
            _term.setSharesPerExpiry(assetId, testCases[i].sharesPerExpiry);
            _term.setUnderlyingReturnValue(testCases[i].underlying);
            _term.setUserBalance(assetId, user, testCases[i].userBalance);
            _term.setTotalSupply(assetId, testCases[i].totalSupply);

            bytes memory expectedError = getExpectedErrorReleasePT(
                testCases[i]
            );
            if (expectedError.length > 0) {
                console.log("failure test case ");
                console.log("");
                console.log("    amount          = ", testCases[i].amount);
                console.log("    interest        = ", testCases[i].interest);
                console.log(
                    "    sharesPerExpiry = ",
                    testCases[i].sharesPerExpiry
                );
                console.log("    totalSupply     = ", testCases[i].totalSupply);
                console.log("    underlying      = ", testCases[i].underlying);
                console.log("    userBalance     = ", testCases[i].userBalance);
                console.log("");

                vm.expectRevert(expectedError);
                _term.releasePTExternal(
                    finalState,
                    assetId,
                    user,
                    testCases[i].amount
                );
            } else {
                console.log("success test case ");
                console.log("");
                console.log("    amount          = ", testCases[i].amount);
                console.log("    interest        = ", testCases[i].interest);
                console.log(
                    "    sharesPerExpiry = ",
                    testCases[i].sharesPerExpiry
                );
                console.log("    totalSupply     = ", testCases[i].totalSupply);
                console.log("    underlying      = ", testCases[i].underlying);
                console.log("    userBalance     = ", testCases[i].userBalance);
                console.log("");

                (uint256 shares, uint256 value) = _term.releasePTExternal(
                    finalState,
                    assetId,
                    user,
                    testCases[i].amount
                );
                validateReleasePTSuccess(testCases[i], assetId, shares, value);
            }
        }
    }

    // FIXME: Add documentation to this structure and the test suite at large.
    struct ReleasePTTestCase {
        uint256 amount;
        uint128 interest;
        uint256 sharesPerExpiry;
        uint256 totalSupply;
        uint256 underlying;
        uint256 userBalance;
    }

    function convertToReleasePTTestCase(uint256[][] memory rawTestCases)
        internal
        pure
        returns (ReleasePTTestCase[] memory testCases)
    {
        testCases = new ReleasePTTestCase[](rawTestCases.length);
        for (uint256 i = 0; i < rawTestCases.length; i++) {
            require(
                rawTestCases[i].length == 6,
                "Raw test case must have length of 6."
            );
            testCases[i] = ReleasePTTestCase({
                amount: rawTestCases[i][0],
                interest: uint128(rawTestCases[i][1]),
                sharesPerExpiry: rawTestCases[i][2],
                totalSupply: rawTestCases[i][3],
                underlying: rawTestCases[i][4],
                userBalance: rawTestCases[i][5]
            });
        }
    }

    function getExpectedErrorReleasePT(ReleasePTTestCase memory testCase)
        internal
        pure
        returns (bytes memory)
    {
        if (testCase.underlying == 0) {
            return stdError.divisionError;
        } else if (testCase.interest != 0 && testCase.sharesPerExpiry == 0) {
            return stdError.arithmeticError;
        } else if (testCase.totalSupply == 0) {
            return stdError.divisionError;
        } else if (
            testCase.amount > testCase.userBalance ||
            testCase.amount > testCase.totalSupply
        ) {
            return stdError.arithmeticError;
        }
        return new bytes(0);
    }

    function validateReleasePTSuccess(
        ReleasePTTestCase memory testCase,
        uint256 assetId,
        uint256 shares,
        uint256 value
    ) internal {
        // Ensure that the calculated shares and value are correct.
        uint256 expectedPTShares = testCase.sharesPerExpiry -
            (testCase.interest * 1e18) /
            testCase.underlying;
        uint256 expectedShares = (expectedPTShares * testCase.amount) /
            testCase.totalSupply;
        uint256 expectedValue = (expectedShares * testCase.underlying) / 1e18;
        assertEq(shares, expectedShares);
        assertEq(value, expectedValue);

        // Ensure that the state was updated correctly.
        assertEq(
            _term.totalSupply(assetId),
            testCase.totalSupply - testCase.amount
        );
        assertEq(
            _term.balanceOf(assetId, user),
            testCase.userBalance - testCase.amount
        );
        assertEq(
            _term.sharesPerExpiry(assetId),
            testCase.sharesPerExpiry - expectedShares
        );
    }

    // ------------------- _parseAssetId unit tests ------------------ //

>>>>>>> 154e1f8d
    function encodeAssetId(
        bool isYieldToken,
        uint256 startDate,
        uint256 expirationDate
    ) internal pure returns (uint256) {
        return
            (uint256(isYieldToken ? 1 : 0) << 255) |
            (startDate << 128) |
            expirationDate;
    }

    function testParseAssetId__principalTokenId() public {
        bool[4] memory isYieldTokenInputs = [false, false, false, false];
        uint256[4] memory startDateInputs = [uint256(0), 0, 15, 43];
        uint256[4] memory expirationDateInputs = [uint256(0), 12, 0, 67];

        for (uint256 i = 0; i < isYieldTokenInputs.length; i++) {
            (
                bool isYieldToken,
                uint256 startDate,
                uint256 expirationDate
            ) = _term.parseAssetIdExternal(
                    encodeAssetId(
                        isYieldTokenInputs[i],
                        startDateInputs[i],
                        expirationDateInputs[i]
                    )
                );

            assertEq(isYieldToken, false);
            assertEq(startDate, 0);
            // TODO: Adding the edge case of there being a start date to the
            // test as a sanity check.
            assertEq(
                expirationDate,
                (startDateInputs[i] << 128) | expirationDateInputs[i]
            );
        }
    }

    function testParseAssetId__yieldTokenId() public {
        bool[4] memory isYieldTokenInputs = [true, true, true, true];
        uint256[4] memory startDateInputs = [uint256(0), 0, 15, 43];
        uint256[4] memory expirationDateInputs = [uint256(0), 12, 0, 67];
<<<<<<< HEAD

        for (uint256 i = 0; i < isYieldTokenInputs.length; i++) {
            (
                bool isYieldToken,
                uint256 startDate,
                uint256 expirationDate
            ) = _term.parseAssetIdExternal(
                    encodeAssetId(
                        isYieldTokenInputs[i],
                        startDateInputs[i],
                        expirationDateInputs[i]
                    )
                );

=======

        for (uint256 i = 0; i < isYieldTokenInputs.length; i++) {
            (
                bool isYieldToken,
                uint256 startDate,
                uint256 expirationDate
            ) = _term.parseAssetIdExternal(
                    encodeAssetId(
                        isYieldTokenInputs[i],
                        startDateInputs[i],
                        expirationDateInputs[i]
                    )
                );

>>>>>>> 154e1f8d
            assertEq(isYieldToken, true);
            assertEq(startDate, startDateInputs[i]);
            assertEq(expirationDate, expirationDateInputs[i]);
        }
    }
}<|MERGE_RESOLUTION|>--- conflicted
+++ resolved
@@ -10,20 +10,14 @@
 import "../Utils.sol";
 
 contract TermTest is Test {
-<<<<<<< HEAD
-=======
     address public user = vm.addr(0xDEAD_BEEF);
 
->>>>>>> 154e1f8d
     ForwarderFactory _factory;
     MockTerm _term;
     MockERC20Permit _underlying;
 
     function setUp() public {
-<<<<<<< HEAD
-=======
         // Set up the required Element contracts.
->>>>>>> 154e1f8d
         _factory = new ForwarderFactory();
         _underlying = new MockERC20Permit("Test", "TEST", 18);
         // FIXME: Consider making a user to be the owner.
@@ -33,12 +27,6 @@
             IERC20(_underlying),
             address(this)
         );
-<<<<<<< HEAD
-    }
-
-    // ------------------- _parseAssetId unit tests ------------------ //
-
-=======
     }
 
     // -------------------  _releasePT unit tests   ------------------ //
@@ -204,7 +192,6 @@
 
     // ------------------- _parseAssetId unit tests ------------------ //
 
->>>>>>> 154e1f8d
     function encodeAssetId(
         bool isYieldToken,
         uint256 startDate,
@@ -249,7 +236,6 @@
         bool[4] memory isYieldTokenInputs = [true, true, true, true];
         uint256[4] memory startDateInputs = [uint256(0), 0, 15, 43];
         uint256[4] memory expirationDateInputs = [uint256(0), 12, 0, 67];
-<<<<<<< HEAD
 
         for (uint256 i = 0; i < isYieldTokenInputs.length; i++) {
             (
@@ -264,22 +250,6 @@
                     )
                 );
 
-=======
-
-        for (uint256 i = 0; i < isYieldTokenInputs.length; i++) {
-            (
-                bool isYieldToken,
-                uint256 startDate,
-                uint256 expirationDate
-            ) = _term.parseAssetIdExternal(
-                    encodeAssetId(
-                        isYieldTokenInputs[i],
-                        startDateInputs[i],
-                        expirationDateInputs[i]
-                    )
-                );
-
->>>>>>> 154e1f8d
             assertEq(isYieldToken, true);
             assertEq(startDate, startDateInputs[i]);
             assertEq(expirationDate, expirationDateInputs[i]);
