// SPDX-License-Identifier: Apache-2.0
pragma solidity 0.8.15;

import { ERC4626Term } from "contracts/ERC4626Term.sol";

library Utils {
    function eq(bytes memory b1, bytes memory b2) public returns (bool) {
        return
            keccak256(abi.encodePacked(b1)) == keccak256(abi.encodePacked(b2));
    }

    function encodeAssetId(
        bool isYieldToken,
        uint256 startDate,
        uint256 expirationDate
    ) internal pure returns (uint256) {
        return
            (uint256(isYieldToken ? 1 : 0) << 255) |
            (startDate << 128) |
            expirationDate;
    }

<<<<<<< HEAD
=======
library Utils {
    function encodeAssetId(
        bool isYieldToken,
        uint256 startDate,
        uint256 expirationDate
    ) internal pure returns (uint256) {
        return
            (uint256(isYieldToken ? 1 : 0) << 255) |
            (startDate << 128) |
            expirationDate;
    }

>>>>>>> f801eb34
    // @notice Generates a matrix of all of the different combinations of
    //         inputs for a given number of rows.
    // @dev In order to generate the full testing matrix, we need to generate
    //      cases for each value that use all of the input values. In order
    //      to do this, we segment the set of test cases into subsets for each
    //      entry
    // @param rows If we think of individual test cases as columns, then we
    //        can think about rows as the individual variables of the test
    //        case.
    // @param inputs An array of uint256 values that will be used to populate
    //        the individual entries of the test cases. Increasing the number
    //        of inputs dramatically increases the amount of test cases that
    //        will be generated, so it's important to limit the amount of
    //        inputs to a small number of meaningful values. We use uint256 for
    //        generality, since uint256 can be converted to small width types.
    // @return The full testing matrix.
    function generateTestingMatrix(uint256 rows, uint256[] memory inputs)
        internal
        pure
        returns (uint256[][] memory result)
<<<<<<< HEAD
=======
    {
        // Ensure that the input values are unique.
        uint256 lastInput = inputs[0];
        for (uint256 i = 1; i < inputs.length; i++) {
            require(lastInput < inputs[i], "utils: test inputs aren't sorted.");
        }

        // Generate the full testing matrix.
        result = new uint256[][](inputs.length**rows);
        for (uint256 i = 0; i < result.length; i++) {
            result[i] = new uint256[](rows);
            for (uint256 j = 0; j < rows; j++) {
                // The idea behind this calculation is that we split the set of
                // test cases into sections and assign one input value to each
                // section. For the first row, we'll create {inputs.length}
                // sections and assign these values to sections linearly. For
                // row k, we'll create inputs.length ** (k + 1) sections, and
                // we'll assign the 0th input to the first section, the 1st
                // input to the second section, and continue this process
                // (wrapping around once we run out of input values to allocate).
                //
                // The proof that each row of this procedure is unique is easy
                // using induction. Proving that every row is unique also shows
                // that the full test matrix has been covered.
                result[i][j] = inputs[
                    (i / (result.length / (inputs.length**(j + 1)))) %
                        inputs.length
                ];
            }
        }
        return result;
    }

    // TODO Refactor to generalized function when interfaces for variant terms become standardized
    function underlyingAsUnlockedShares(ERC4626Term term, uint256 underlying)
        public
        returns (uint256)
>>>>>>> f801eb34
    {
        // Ensure that the input values are unique.
        for (uint256 i = 1; i < inputs.length; i++) {
            require(
                inputs[i - 1] < inputs[i],
                "utils: test inputs aren't sorted."
            );
        }

        // Generate the full testing matrix.
        result = new uint256[][](inputs.length**rows);
        for (uint256 i = 0; i < result.length; i++) {
            result[i] = new uint256[](rows);
            for (uint256 j = 0; j < rows; j++) {
                // The idea behind this calculation is that we split the set of
                // test cases into sections and assign one input value to each
                // section. For the first row, we'll create {inputs.length}
                // sections and assign these values to sections linearly. For
                // row k, we'll create inputs.length ** (k + 1) sections, and
                // we'll assign the 0th input to the first section, the 1st
                // input to the second section, and continue this process
                // (wrapping around once we run out of input values to allocate).
                //
                // The proof that each row of this procedure is unique is easy
                // using induction. Proving that every row is unique also shows
                // that the full test matrix has been covered.
                result[i][j] = inputs[
                    (i / (result.length / (inputs.length**(j + 1)))) %
                        inputs.length
                ];
            }
        }
        return result;
    }
}<|MERGE_RESOLUTION|>--- conflicted
+++ resolved
@@ -1,7 +1,5 @@
 // SPDX-License-Identifier: Apache-2.0
 pragma solidity 0.8.15;
-
-import { ERC4626Term } from "contracts/ERC4626Term.sol";
 
 library Utils {
     function eq(bytes memory b1, bytes memory b2) public returns (bool) {
@@ -20,21 +18,6 @@
             expirationDate;
     }
 
-<<<<<<< HEAD
-=======
-library Utils {
-    function encodeAssetId(
-        bool isYieldToken,
-        uint256 startDate,
-        uint256 expirationDate
-    ) internal pure returns (uint256) {
-        return
-            (uint256(isYieldToken ? 1 : 0) << 255) |
-            (startDate << 128) |
-            expirationDate;
-    }
-
->>>>>>> f801eb34
     // @notice Generates a matrix of all of the different combinations of
     //         inputs for a given number of rows.
     // @dev In order to generate the full testing matrix, we need to generate
@@ -55,8 +38,6 @@
         internal
         pure
         returns (uint256[][] memory result)
-<<<<<<< HEAD
-=======
     {
         // Ensure that the input values are unique.
         uint256 lastInput = inputs[0];
@@ -89,44 +70,4 @@
         }
         return result;
     }
-
-    // TODO Refactor to generalized function when interfaces for variant terms become standardized
-    function underlyingAsUnlockedShares(ERC4626Term term, uint256 underlying)
-        public
-        returns (uint256)
->>>>>>> f801eb34
-    {
-        // Ensure that the input values are unique.
-        for (uint256 i = 1; i < inputs.length; i++) {
-            require(
-                inputs[i - 1] < inputs[i],
-                "utils: test inputs aren't sorted."
-            );
-        }
-
-        // Generate the full testing matrix.
-        result = new uint256[][](inputs.length**rows);
-        for (uint256 i = 0; i < result.length; i++) {
-            result[i] = new uint256[](rows);
-            for (uint256 j = 0; j < rows; j++) {
-                // The idea behind this calculation is that we split the set of
-                // test cases into sections and assign one input value to each
-                // section. For the first row, we'll create {inputs.length}
-                // sections and assign these values to sections linearly. For
-                // row k, we'll create inputs.length ** (k + 1) sections, and
-                // we'll assign the 0th input to the first section, the 1st
-                // input to the second section, and continue this process
-                // (wrapping around once we run out of input values to allocate).
-                //
-                // The proof that each row of this procedure is unique is easy
-                // using induction. Proving that every row is unique also shows
-                // that the full test matrix has been covered.
-                result[i][j] = inputs[
-                    (i / (result.length / (inputs.length**(j + 1)))) %
-                        inputs.length
-                ];
-            }
-        }
-        return result;
-    }
 }