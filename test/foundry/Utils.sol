--- conflicted
+++ resolved
@@ -23,30 +23,12 @@
             expirationDate;
     }
 
-<<<<<<< HEAD
-library Utils {
-    function encodeAssetId(
-        bool isYieldToken,
-        uint256 startDate,
-        uint256 expirationDate
-    ) internal pure returns (uint256) {
-        return
-            (uint256(isYieldToken ? 1 : 0) << 255) |
-            (startDate << 128) |
-            expirationDate;
-    }
-
     // @notice Generates a matrix of all of the different combinations of
     //         inputs for each row.
-=======
-    // @notice Generates a matrix of all of the different combinations of
-    //         inputs for a given number of rows.
->>>>>>> 7aa2814c
     // @dev In order to generate the full testing matrix, we need to generate
     //      cases for each value that use all of the input values. In order
     //      to do this, we segment the set of test cases into subsets for each
     //      entry
-<<<<<<< HEAD
     // @param inputs A matrix of uint256 values that defines the inputs that
     //        will be used to generate combinations for each row. Increasing the
     //        number of inputs dramatically increases the amount of test cases
@@ -93,110 +75,4 @@
         }
         return result;
     }
-
-    // TODO Refactor to generalized function when interfaces for variant terms become standardized
-    function underlyingAsUnlockedShares(ERC4626Term term, uint256 underlying)
-        public
-        returns (uint256)
-=======
-    // @param rows If we think of individual test cases as columns, then we
-    //        can think about rows as the individual variables of the test
-    //        case.
-    // @param inputs An array of uint256 values that will be used to populate
-    //        the individual entries of the test cases. Increasing the number
-    //        of inputs dramatically increases the amount of test cases that
-    //        will be generated, so it's important to limit the amount of
-    //        inputs to a small number of meaningful values. We use uint256 for
-    //        generality, since uint256 can be converted to small width types.
-    // @return The full testing matrix.
-    function generateTestingMatrix(uint256 rows, uint256[] memory inputs)
-        internal
-        pure
-        returns (uint256[][] memory result)
->>>>>>> 7aa2814c
-    {
-        // Ensure that the input values are unique.
-        uint256 lastInput = inputs[0];
-        for (uint256 i = 1; i < inputs.length; i++) {
-            require(lastInput < inputs[i], "utils: test inputs aren't sorted.");
-        }
-
-        // Generate the full testing matrix.
-        result = new uint256[][](inputs.length**rows);
-        for (uint256 i = 0; i < result.length; i++) {
-            result[i] = new uint256[](rows);
-            for (uint256 j = 0; j < rows; j++) {
-                // The idea behind this calculation is that we split the set of
-                // test cases into sections and assign one input value to each
-                // section. For the first row, we'll create {inputs.length}
-                // sections and assign these values to sections linearly. For
-                // row k, we'll create inputs.length ** (k + 1) sections, and
-                // we'll assign the 0th input to the first section, the 1st
-                // input to the second section, and continue this process
-                // (wrapping around once we run out of input values to allocate).
-                //
-                // The proof that each row of this procedure is unique is easy
-                // using induction. Proving that every row is unique also shows
-                // that the full test matrix has been covered.
-                result[i][j] = inputs[
-                    (i / (result.length / (inputs.length**(j + 1)))) %
-                        inputs.length
-                ];
-            }
-        }
-        return result;
-    }
-
-    // @notice Generates a matrix of all of the different combinations of
-    //         inputs for each row.
-    // @dev In order to generate the full testing matrix, we need to generate
-    //      cases for each value that use all of the input values. In order
-    //      to do this, we segment the set of test cases into subsets for each
-    //      entry
-    // @param inputs A matrix of uint256 values that defines the inputs that
-    //        will be used to generate combinations for each row. Increasing the
-    //        number of inputs dramatically increases the amount of test cases
-    //        that will be generated, so it's important to limit the amount of
-    //        inputs to a small number of meaningful values. We use uint256 for
-    //        generality, since uint256 can be converted to small width types.
-    // @return The full testing matrix.
-    function generateTestingMatrix2(uint256[][] memory inputs)
-        internal
-        pure
-        returns (uint256[][] memory result)
-    {
-        // Compute the divisors that will be used to compute the intervals for
-        // every input row.
-        uint256 base = 1;
-        uint256[] memory intervalDivisors = new uint256[](inputs.length);
-        for (uint256 i = 0; i < inputs.length; i++) {
-            base *= inputs[i].length;
-            intervalDivisors[i] = base;
-        }
-        // Generate the testing matrix.
-        result = new uint256[][](base);
-        for (uint256 i = 0; i < result.length; i++) {
-            result[i] = new uint256[](inputs.length);
-            for (uint256 j = 0; j < inputs.length; j++) {
-                // The idea behind this calculation is that we split the set of
-                // test cases into sections and assign one input value to each
-                // section. For the first row, we'll create {inputs[0].length}
-                // sections and assign these values to sections linearly. For
-                // row 1, we'll create inputs[0].length * inputs[1].length
-                // sections, and we'll assign the 0th input to the first
-                // section, the 1st input to the second section, and continue
-                // this process (wrapping around once we run out of input values
-                // to allocate).
-                //
-                // The proof that each row of this procedure is unique is easy
-                // using induction. Proving that every row is unique also shows
-                // that the full test matrix has been covered.
-                result[i][j] = inputs[j][
-                    (i / (result.length / intervalDivisors[j])) %
-                        inputs[j].length
-                ];
-            }
-        }
-        return result;
-    }
 }